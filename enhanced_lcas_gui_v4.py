--- conflicted
+++ resolved
@@ -1,14 +1,14 @@
 self.update_status("Processing stopped by user")
     
 def _run_preservation(self):
-<<<<<<< HEAD
+        feat/ai-integration-fix
     """Run file preservation in background thread"""
     try: # Ensuring this line is exactly 4 spaces followed by try:
-=======
+
       feat/ai-integration-fix
     """Run file preservation in background thread"""
     try:
->>>>>>> 3755d44d
+        main
         source_path = Path(self.source_var.get())
         target_path = Path(self.target_var.get())
 
@@ -29,8 +29,8 @@
         for i, file_path in enumerate(files):
             if not self.is_processing:
                 break
-<<<<<<< HEAD
-=======
+        feat/ai-integration-fix
+
 
         """Run file preservation in background thread"""
         try:
@@ -49,7 +49,7 @@
             
             self.root.after(0, self.log_status, f"📋 Found {len(files)} files to preserve...")
       main
->>>>>>> 3755d44d
+        main
             
             try:
                 # Calculate relative path
