self.update_status("Processing stopped by user")
    
def _run_preservation(self):
<<<<<<< HEAD
    """Run file preservation in background thread"""
    try:
        source_path = Path(self.source_var.get())
        target_path = Path(self.target_var.get())

        self.root.after(0, self.log_status, "🚀 Starting file preservation...")

        # Create target structure
        self.root.after(0, self.log_status, "📁 Creating folder structure...")
        self.create_folder_structure(target_path)

        # Discover files
        files = list(source_path.rglob("*"))
        files = [f for f in files if f.is_file()]

        self.root.after(0, self.log_status, f"📋 Found {len(files)} files to preserve...")

        # Preserve files
        preserved_count = 0
        for i, file_path in enumerate(files):
            if not self.is_processing:
                break
=======
        """Run file preservation in background thread"""
        try:
            source_path = Path(self.source_var.get())
            target_path = Path(self.target_var.get())
            
            self.root.after(0, self.log_status, "🚀 Starting file preservation...")
            
            # Create target structure
            self.root.after(0, self.log_status, "📁 Creating folder structure...")
            self.create_folder_structure(target_path)
            
            # Discover files
            files = list(source_path.rglob("*"))
            files = [f for f in files if f.is_file()]
            
            self.root.after(0, self.log_status, f"📋 Found {len(files)} files to preserve...")
>>>>>>> 4a97c435
            
            try:
                # Calculate relative path
                rel_path = file_path.relative_to(source_path)
                target_file = target_path / "00_PRESERVED_ORIGINALS" / rel_path
                
                # Create target directory
                target_file.parent.mkdir(parents=True, exist_ok=True)

                # Copy file
                shutil.copy2(file_path, target_file)

                # Verify with hash
                source_hash = self.calculate_hash(file_path)
                target_hash = self.calculate_hash(target_file)

                if source_hash == target_hash:
                    preserved_count += 1
                    status = "✅"
                else:
                    status = "❌ Hash mismatch"

                # Update progress
                progress = (i + 1) / len(files)
                self.root.after(0, self.update_progress, progress, f"Preserving {i+1}/{len(files)}")
                self.root.after(0, self.log_status, f"{status} {rel_path}")

            except Exception as e:
                self.root.after(0, self.log_status, f"❌ Failed: {file_path.name} - {e}")

        # Complete
        self.root.after(0, self.preservation_complete, preserved_count, len(files))

    except Exception as e:
        self.root.after(0, self.preservation_error, str(e))
    
def _run_analysis(self):
        """Run complete analysis in background thread"""
        try:
            if LCAS_MAIN_AVAILABLE and self.config:
                self.root.after(0, self.log_analysis_status, "🚀 Starting complete LCAS v4.0 analysis...")
                
                # Update config with current GUI values
                self.config.source_directory = self.source_var.get()
                self.config.target_directory = self.target_var.get()
                
                # Create LCAS core and run analysis
                lcas = LCASCore(self.config)
                
                # Run complete analysis
                result = lcas.run_complete_analysis()
                
                self.root.after(0, self.analysis_complete, result)
            else:
                raise Exception("LCAS main system not available")
                
        except Exception as e:
            self.root.after(0, self.analysis_error, str(e))
    
    def _run_quick_analysis(self):
        """Run quick analysis simulation"""
        try:
            self.root.after(0, self.log_analysis_status, "⚡ Starting quick analysis...")
            
            # Simulate analysis of 50 files
            for i in range(1, 51):
                if not self.is_processing:
                    break
                
                time.sleep(0.1)  # Simulate processing time
                
                progress = i / 50
                self.root.after(0, self.update_analysis_progress, progress, f"Analyzing file {i}/50")
                self.root.after(0, self.log_analysis_status, f"✅ Analyzed: test_file_{i}.pdf")
                
                # Update stats
                self.root.after(0, self.update_analysis_stats, i, i // 2, i // 10)
            
            # Complete
            result = {
                "success": True,
                "analysis_count": 50,
                "cluster_count": 5,
                "message": "Quick analysis simulation complete"
            }
            self.root.after(0, self.analysis_complete, result)
            
        except Exception as e:
            self.root.after(0, self.analysis_error, str(e))
    
    # Helper methods
    def calculate_hash(self, file_path):
        """Calculate SHA-256 hash of file"""
        hash_sha256 = hashlib.sha256()
        try:
            with open(file_path, "rb") as f:
                for chunk in iter(lambda: f.read(4096), b""):
                    hash_sha256.update(chunk)
            return hash_sha256.hexdigest()
        except:
            return ""
    
    def create_folder_structure(self, target_path):
        """Create LCAS v4.0 folder structure"""
        folders = [
            "00_AUDIT_TRAIL",
            "00_PRESERVED_ORIGINALS",
            "01_CASE_SUMMARIES_AND_RELATED_DOCS",
            "02_CONSTITUTIONAL_VIOLATIONS",
            "03_ELECTRONIC_ABUSE",
            "04_FRAUD_ON_THE_COURT",
            "05_NON_DISCLOSURE_FC2107_FC2122",
            "06_PD065288_COURT_RECORD_DOCS",
            "07_POST_TRIAL_ABUSE",
            "08_TEXT_MESSAGES",
            "09_FOR_HUMAN_REVIEW",
            "10_VISUALIZATIONS_AND_REPORTS"
        ]
        
        for folder in folders:
            folder_path = target_path / folder
            folder_path.mkdir(parents=True, exist_ok=True)
    
    def set_processing_state(self, processing):
        """Update GUI state for processing"""
        self.is_processing = processing
        
        if processing:
            self.preserve_button.configure(state="disabled")
            self.analyze_button.configure(state="disabled")
            self.quick_analyze_button.configure(state="disabled")
            self.stop_button.configure(state="normal")
        else:
            self.preserve_button.configure(state="normal")
            self.analyze_button.configure(state="normal")
            self.quick_analyze_button.configure(state="normal")
            self.stop_button.configure(state="disabled")
    
    def update_progress(self, progress, text):
        """Update progress bar and label"""
        self.progress_bar.set(progress)
        self.progress_label.configure(text=text)
    
    def update_analysis_progress(self, progress, text):
        """Update analysis progress"""
        self.analysis_progress_bar.set(progress)
        self.analysis_progress_label.configure(text=text)
    
    def update_analysis_stats(self, files_analyzed, ai_analyzed, clusters):
        """Update analysis statistics"""
        self.files_analyzed_label.configure(text=f"📁 Files Analyzed: {files_analyzed}")
        self.ai_analyzed_label.configure(text=f"🤖 AI Enhanced: {ai_analyzed}")
        self.clusters_label.configure(text=f"🔗 Clusters: {clusters}")
    
    def log_status(self, message):
        """Log message to preservation status feed"""
        timestamp = datetime.now().strftime("%H:%M:%S")
        log_message = f"[{timestamp}] {message}\n"
        self.status_feed.insert("end", log_message)
        self.status_feed.see("end")
    
    def log_analysis_status(self, message):
        """Log message to analysis status feed"""
        timestamp = datetime.now().strftime("%H:%M:%S")
        log_message = f"[{timestamp}] {message}\n"
        self.analysis_status_feed.insert("end", log_message)
        self.analysis_status_feed.see("end")
    
    def preservation_complete(self, preserved_count, total_count):
        """Handle preservation completion"""
        self.set_processing_state(False)
        
        self.progress_bar.set(1.0)
        self.progress_label.configure(text="File preservation completed!")
        
        self.results_label.configure(
            text=f"✅ Successfully preserved {preserved_count}/{total_count} files",
            text_color="green"
        )
        
        messagebox.showinfo(
            "Preservation Complete",
            f"File preservation completed!\n\n"
            f"Files preserved: {preserved_count}/{total_count}\n"
            f"Results saved to: {self.target_var.get()}"
        )
    
    def preservation_error(self, error_message):
        """Handle preservation error"""
        self.set_processing_state(False)
        
        self.progress_label.configure(text="File preservation failed!")
        self.results_label.configure(
            text=f"❌ Preservation failed: {error_message}",
            text_color="red"
        )
        
        messagebox.showerror("Preservation Error", f"Preservation failed:\n\n{error_message}")
    
    def analysis_complete(self, result):
        """Handle analysis completion"""
        self.set_processing_state(False)
        
        self.analysis_progress_bar.set(1.0)
        self.analysis_progress_label.configure(text="Analysis completed successfully!")
        
        if result.get("success"):
            summary_text = f"""LCAS v4.0 Analysis Complete!

📊 Summary:
• Files Analyzed: {result.get('analysis_count', 0)}
• Clusters Created: {result.get('cluster_count', 0)}
• Processing Status: {result.get('message', 'Success')}

🎉 Analysis completed successfully!
Check the Results & Reports tab for detailed findings.
"""
            
            self.results_summary.delete("1.0", "end")
            self.results_summary.insert("1.0", summary_text)
            
            messagebox.showinfo(
                "Analysis Complete",
                f"LCAS v4.0 analysis completed successfully!\n\n"
                f"Files analyzed: {result.get('analysis_count', 0)}\n"
                f"Clusters created: {result.get('cluster_count', 0)}\n\n"
                f"Check the Results & Reports tab for detailed findings."
            )
        else:
            messagebox.showerror("Analysis Error", f"Analysis failed: {result.get('error', 'Unknown error')}")
    
    def analysis_error(self, error_message):
        """Handle analysis error"""
        self.set_processing_state(False)
        
        self.analysis_progress_label.configure(text="Analysis failed!")
        messagebox.showerror("Analysis Error", f"Analysis failed:\n\n{error_message}")
    
    # Results methods
    def view_detailed_results(self):
        """View detailed results"""
        results_file = Path(self.target_var.get()) / "10_VISUALIZATIONS_AND_REPORTS"
        
        if results_file.exists():
            try:
                import subprocess
                import sys
                
                if sys.platform == "win32":
                    subprocess.run(["explorer", str(results_file)])
                elif sys.platform == "darwin":
                    subprocess.run(["open", str(results_file)])
                else:
                    subprocess.run(["xdg-open", str(results_file)])
            except Exception as e:
                messagebox.showerror("Error", f"Failed to open results folder: {e}")
        else:
            messagebox.showinfo("No Results", "No analysis results found. Run analysis first.")
    
    def open_reports_folder(self):
        """Open reports folder"""
        self.view_detailed_results()
    
    def export_summary(self):
        """Export analysis summary"""
        try:
            export_file = filedialog.asksaveasfilename(
                title="Export Analysis Summary",
                defaultextension=".txt",
                filetypes=[
                    ("Text files", "*.txt"),
                    ("Markdown files", "*.md"),
                    ("All files", "*.*")
                ]
            )
            
            if export_file:
                summary_content = self.results_summary.get("1.0", "end")
                with open(export_file, "w", encoding="utf-8") as f:
                    f.write(summary_content)
                
                messagebox.showinfo("Export Complete", f"Summary exported to:\n{export_file}")
                
        except Exception as e:
            messagebox.showerror("Export Error", f"Failed to export summary: {e}")
    
    def update_status(self, message):
        """Update status bar"""
        timestamp = datetime.now().strftime("%H:%M:%S")
        self.status_label.configure(text=f"[{timestamp}] {message}")
    
    def run(self):
        """Run the GUI application"""
        self.root.mainloop()

# Main execution
def main():
    """Main application entry point"""
    try:
        print("🚀 LCAS v4.0 - Enhanced Legal Case Analysis System")
        print("=" * 60)
        
        # Create and run GUI
        app = LCAS_v4_GUI()
        app.run()
        
    except Exception as e:
        print(f"💥 Fatal error: {e}")
        import traceback
        traceback.print_exc()

if __name__ == "__main__":
    main()<|MERGE_RESOLUTION|>--- conflicted
+++ resolved
@@ -1,7 +1,7 @@
 self.update_status("Processing stopped by user")
     
 def _run_preservation(self):
-<<<<<<< HEAD
+      feat/ai-integration-fix
     """Run file preservation in background thread"""
     try:
         source_path = Path(self.source_var.get())
@@ -24,7 +24,7 @@
         for i, file_path in enumerate(files):
             if not self.is_processing:
                 break
-=======
+
         """Run file preservation in background thread"""
         try:
             source_path = Path(self.source_var.get())
@@ -41,7 +41,7 @@
             files = [f for f in files if f.is_file()]
             
             self.root.after(0, self.log_status, f"📋 Found {len(files)} files to preserve...")
->>>>>>> 4a97c435
+      main
             
             try:
                 # Calculate relative path
