--- conflicted
+++ resolved
@@ -1613,8 +1613,8 @@
         logger.info(f"Configuration imported from {file_path}")
 
 # Factory function for LCAS integration
-<<<<<<< HEAD
-=======
+        feat/ai-integration-fix
+
         feat/ai-integration-fix
 
         feat/ai-integration-fix
@@ -1628,7 +1628,7 @@
         main
         main
         main
->>>>>>> b2cd0341
+        main
 def create_enhanced_ai_plugin(lcas_config) -> "EnhancedAIFoundationPlugin":
     """Factory function to create enhanced AI plugin for LCAS"""
     
