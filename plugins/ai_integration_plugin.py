#!/usr/bin/env python3
"""
Enhanced LCAS AI Foundation Plugin - Production Ready
Includes rate limiting, user configurability, and generalized legal analysis
"""

import os
import json
import asyncio
import logging
from abc import ABC, abstractmethod
from dataclasses import dataclass, asdict, field
from typing import Dict, List, Any, Optional, Union, Callable
from pathlib import Path
import time
from datetime import datetime

# Core dependencies with better error handling
try:
    import openai
    OPENAI_AVAILABLE = True
except ImportError:
    OPENAI_AVAILABLE = False

try:
    import anthropic
    ANTHROPIC_AVAILABLE = True
except ImportError:
    ANTHROPIC_AVAILABLE = False

try:
    import requests
    import httpx
    HTTP_AVAILABLE = True
except ImportError:
    HTTP_AVAILABLE = False

logger = logging.getLogger(__name__)

@dataclass
class AIConfigSettings:
    """User-configurable AI settings"""
    # Provider preferences
    preferred_provider: str = "openai"  # openai, anthropic, local
    fallback_providers: List[str] = field(default_factory=lambda: ["anthropic", "local"])
    
    # Analysis depth and quality
    analysis_depth: str = "standard"  # basic, standard, comprehensive
    confidence_threshold: float = 0.6
    enable_multi_agent: bool = True
    enable_cross_validation: bool = False  # Multiple agents validate findings
    
    # Legal analysis customization
    case_type: str = "general"  # general, family_law, personal_injury, business, etc.
    jurisdiction: str = "US_Federal"  # US_Federal, California, NewYork, etc.
    legal_standards: List[str] = field(default_factory=list)  # Custom legal standards to apply
    
    # Processing options
    max_content_length: int = 50000  # characters
    batch_processing: bool = True
    parallel_agents: bool = True
    cache_results: bool = True
    
    # Output customization
    include_citations: bool = True
    generate_summaries: bool = True
    legal_memo_format: bool = False
    confidence_explanations: bool = True

@dataclass
class LegalPromptTemplates:
    """Customizable legal analysis prompt templates"""
    case_type: str = "general"
    
    def get_document_analysis_prompt(self, case_context: Dict[str, Any] = None) -> str:
        """Get document analysis prompt based on case type"""
        base_prompt = f"""You are a legal document analysis expert specializing in {self.case_type} cases."

Your task is to analyze legal documents and extract key information for evidence organization.

Case Context: {json.dumps(case_context or {}, indent=2)}

For each document, provide a JSON response with:
{{
  "document_type": "string - type of document",
  "key_parties": ["list of people/entities mentioned"],
  "important_dates": ["list of significant dates"],
  "financial_amounts": ["list of monetary amounts"],
  "legal_significance": "explanation of legal relevance",
  "evidence_category": "suggested category for organization",
  "key_facts": ["list of important factual assertions"],
  "potential_issues": ["list of potential legal issues or concerns"],
  "authentication_needs": ["what's needed to authenticate this document"],
  "probative_value": 0.0-1.0,
  "relevance_score": 0.0-1.0,
  "confidence": 0.0-1.0,
  "summary": "concise summary of document contents",
  "case_specific_insights": ["insights specific to this case type and context"]
}}

Focus on {self._get_case_specific_focus()}.
"""
        return base_prompt
    
    def get_legal_analysis_prompt(self, case_context: Dict[str, Any] = None) -> str:
        """Get legal analysis prompt based on case type and jurisdiction"""
        jurisdiction_rules = self._get_jurisdiction_specific_rules(case_context)
        
        prompt = f"""You are a legal analysis expert specializing in {self.case_type} with expertise in {jurisdiction_rules.get('jurisdiction', 'general')} law."

Your task is to evaluate evidence for legal proceedings.

Case Context: {json.dumps(case_context or {}, indent=2)}

Applicable Legal Standards:
{self._format_legal_standards(jurisdiction_rules)}

For each piece of evidence, provide:
{{
  "admissibility_analysis": "detailed analysis under applicable evidence rules",
  "probative_value": 0.0-1.0,
  "prejudicial_impact": 0.0-1.0,
  "authentication_requirements": ["what's needed to authenticate"],
  "foundation_elements": ["required foundation elements"],
  "hearsay_analysis": "hearsay concerns and exceptions if applicable",
  "relevance_analysis": "relevance under applicable legal standards",
  "strategic_value": "high|medium|low with explanation",
  "legal_theory_support": {{"theory_name": relevance_score}},
  "recommended_use": "strategic recommendations for using this evidence",
  "potential_objections": ["likely opposing objections"],
  "counter_arguments": ["how to address potential objections"],
  "confidence": 0.0-1.0,
  "case_specific_analysis": "analysis specific to this case type and context"
}}

Apply {self.case_type} legal standards and consider {jurisdiction_rules.get('jurisdiction', 'general')} procedural rules.
"""
        return prompt
    
    def get_pattern_discovery_prompt(self, case_context: Dict[str, Any] = None) -> str:
        """Get pattern discovery prompt based on case type"""
        pattern_types = self._get_case_specific_patterns()
        
        prompt = f"""You are a pattern discovery expert specializing in {self.case_type} cases."

Your task is to identify patterns, inconsistencies, and connections across evidence.

Case Context: {json.dumps(case_context or {}, indent=2)}

Look for these {self.case_type}-specific patterns:
{self._format_pattern_types(pattern_types)}

For pattern analysis, provide:
{{
  "patterns_detected": [
    {{
      "pattern_type": "string",
      "description": "detailed description",
      "supporting_evidence": ["list of supporting evidence"],
      "strength": 0.0-1.0,
      "legal_significance": "why this pattern matters legally"
    }}
  ],
  "timeline_analysis": "chronological pattern analysis",
  "inconsistencies_found": ["list of contradictions or inconsistencies"],
  "relationship_mapping": {{"entity1": ["related_entities"]}},
  "behavioral_indicators": ["concerning behavior patterns"],
  "escalation_patterns": "evidence of escalation or progression",
  "corroborating_evidence": ["evidence that supports the patterns"],
  "missing_evidence": ["what additional evidence would strengthen patterns"],
  "strategic_implications": "how these patterns impact legal strategy",
  "confidence": 0.0-1.0,
  "case_specific_patterns": "patterns specific to this case type"
}}

Focus on patterns that are legally significant for {self.case_type} cases.
"""
        return prompt
    
    def _get_case_specific_focus(self) -> str:
        """Get focus areas based on case type"""
        focus_map = {
            "family_law": "financial disclosure, child welfare, domestic relations, asset division, custody factors",
            "personal_injury": "causation, damages, liability, medical records, accident reconstruction",
            "business": "contract performance, breach analysis, financial damages, corporate governance", 
            "criminal": "constitutional violations, evidence admissibility, witness credibility, procedural compliance",
            "employment": "discrimination patterns, workplace policies, performance records, wage compliance",
            "general": "legal relevance, factual accuracy, evidentiary value, procedural compliance"
        }
        return focus_map.get(self.case_type, focus_map["general"])
    
    def _get_jurisdiction_specific_rules(self, case_context: Dict[str, Any] = None) -> Dict[str, Any]:
        """Get jurisdiction-specific legal rules"""
        jurisdiction = case_context.get('jurisdiction', 'US_Federal') if case_context else 'US_Federal'
        
        rules_map = {
            "US_Federal": {
                "jurisdiction": "Federal",
                "evidence_rules": "Federal Rules of Evidence",
                "key_rules": ["Rule 401 (Relevance)", "Rule 403 (Prejudice vs Probative)", "Rule 702 (Expert Testimony)"]
            },
            "California": {
                "jurisdiction": "California",
                "evidence_rules": "California Evidence Code",
                "key_rules": ["Section 210 (Relevance)", "Section 352 (Prejudice vs Probative)", "Family Code 2107/2122 (Financial Disclosure)"]
            },
            "NewYork": {
                "jurisdiction": "New York", 
                "evidence_rules": "New York Rules of Evidence",
                "key_rules": ["Rule 4.01 (Relevance)", "Rule 4.03 (Prejudice vs Probative)"]
            }
        }
        
        return rules_map.get(jurisdiction, rules_map["US_Federal"])
    
    def _format_legal_standards(self, jurisdiction_rules: Dict[str, Any]) -> str:
        """Format legal standards for prompt"""
        standards = []
        for rule in jurisdiction_rules.get("key_rules", []):
            standards.append(f"- {rule}")
        return "\n".join(standards)
    
    def _get_case_specific_patterns(self) -> List[Dict[str, Any]]:
        """Get pattern types specific to case type"""
        pattern_map = {
            "family_law": [
                {"type": "financial_concealment", "indicators": ["hidden accounts", "crypto transactions", "unreported income"]},
                {"type": "abuse_escalation", "indicators": ["increasing frequency", "severity progression", "isolation tactics"]},
                {"type": "parental_alienation", "indicators": ["child coaching", "access interference", "negative messaging"]}
            ],
            "personal_injury": [
                {"type": "causation_chain", "indicators": ["temporal relationship", "medical progression", "activity limitations"]},
                {"type": "pre_existing_conditions", "indicators": ["prior treatment", "similar symptoms", "medical history"]}
            ],
            "business": [
                {"type": "breach_patterns", "indicators": ["performance failures", "timing issues", "communication gaps"]},
                {"type": "financial_irregularities", "indicators": ["unusual transactions", "accounting discrepancies", "cash flow issues"]}
            ],
            "general": [
                {"type": "credibility_issues", "indicators": ["inconsistent statements", "contradictory evidence", "timing problems"]},
                {"type": "procedural_violations", "indicators": ["missed deadlines", "improper service", "discovery abuse"]}
            ]
        }
        
        return pattern_map.get(self.case_type, pattern_map["general"])
    
    def _format_pattern_types(self, pattern_types: List[Dict[str, Any]]) -> str:
        """Format pattern types for prompt"""
        formatted = []
        for pattern in pattern_types:
            indicators = ", ".join(pattern["indicators"])
            formatted.append(f"- {pattern['type']}: {indicators}")
        return "\n".join(formatted)

class EnhancedAIRateLimiter:
    """Advanced rate limiting with dynamic adjustment and graceful degradation"""
    
    def __init__(self, config):
        self.config = config
        self.request_history = []
        self.token_history = []
        self.cost_history = []
        self.error_history = []
        
        # Dynamic rate adjustment
        self.current_rate_multiplier = 1.0
        self.consecutive_errors = 0
        self.last_error_time = 0
        
        # Graceful degradation settings
        self.degradation_mode = False
        self.degraded_until = 0
        
        # Usage tracking
        self.session_stats = {
            'total_requests': 0,
            'total_tokens': 0,
            'total_cost': 0.0,
            'errors': 0,
            'rate_limit_hits': 0
        }
    
    async def check_and_wait_if_needed(self) -> bool:
        """Check rate limits and wait if necessary, return False if should skip AI"""
        now = time.time()
        
        # Clean old history
        self._clean_old_records(now)
        
        # Check if in degradation mode
        if self.degradation_mode and now < self.degraded_until:
            if self.config.pause_on_limit:
                wait_time = self.degraded_until - now
                logger.info(f"AI in degradation mode, waiting {wait_time:.1f} seconds")
                await asyncio.sleep(wait_time)
                self.degradation_mode = False
            else:
                logger.info("AI disabled due to rate limits")
                return False
        
        # Calculate current limits with dynamic adjustment
        effective_rpm = int(self.config.max_requests_per_minute * self.current_rate_multiplier)
        effective_tph = int(self.config.max_tokens_per_hour * self.current_rate_multiplier)
        effective_cph = self.config.max_cost_per_hour * self.current_rate_multiplier
        
        # Check request rate
        recent_requests = len([r for r in self.request_history if now - r < 60])
        if recent_requests >= effective_rpm:
            await self._handle_rate_limit("requests per minute", 60)
            return False
        
        # Check token usage
        recent_tokens = sum(t['tokens'] for t in self.token_history if now - t['timestamp'] < 3600)
        if recent_tokens >= effective_tph:
            await self._handle_rate_limit("tokens per hour", 3600)
            return False
        
        # Check cost usage
        recent_cost = sum(c['cost'] for c in self.cost_history if now - c['timestamp'] < 3600)
        if recent_cost >= effective_cph:
            await self._handle_rate_limit("cost per hour", 3600)
            return False
        
        return True
    
    async def record_request(self, tokens_used: int, cost: float, success: bool = True):
        """Record API usage and adjust rates dynamically"""
        now = time.time()
        
        # Record usage
        self.request_history.append(now)
        self.token_history.append({'timestamp': now, 'tokens': tokens_used})
        self.cost_history.append({'timestamp': now, 'cost': cost})
        
        # Update session stats
        self.session_stats['total_requests'] += 1
        self.session_stats['total_tokens'] += tokens_used
        self.session_stats['total_cost'] += cost
        
        if success:
            # Success - gradually increase rate if we've been conservative'
            self.consecutive_errors = 0
            if self.current_rate_multiplier < 1.0:
                self.current_rate_multiplier = min(1.0, self.current_rate_multiplier + 0.1)
        else:
            # Error - record and potentially decrease rate
            self.error_history.append(now)
            self.session_stats['errors'] += 1
            self.consecutive_errors += 1
            self.last_error_time = now
            
            # Decrease rate after multiple consecutive errors
            if self.consecutive_errors >= 3:
                self.current_rate_multiplier = max(0.3, self.current_rate_multiplier * 0.7)
                logger.warning(f"AI rate limited due to errors, reduced to {self.current_rate_multiplier:.1%} of normal rate")
    
    async def _handle_rate_limit(self, limit_type: str, window_seconds: int):
        """Handle rate limit with adaptive backoff"""
        self.session_stats['rate_limit_hits'] += 1
        logger.warning(f"AI rate limit hit: {limit_type}")
        
        if self.config.pause_on_limit:
            # Calculate adaptive backoff time
            base_backoff = min(window_seconds * 0.1, 60)  # Max 1 minute base
            backoff_time = base_backoff * (1.5 ** min(self.consecutive_errors, 5))  # Exponential up to 5 errors
            backoff_time = min(backoff_time, self.config.max_backoff_seconds)
            
            self.degradation_mode = True
            self.degraded_until = time.time() + backoff_time
            
            logger.info(f"AI paused for {backoff_time:.1f} seconds due to {limit_type} limit")
        else:
            self.degradation_mode = True
            self.degraded_until = time.time() + 300  # 5 minute cooldown
    
    def _clean_old_records(self, now: float):
        """Clean up old usage records"""
        # Keep last hour for tokens/cost
        self.token_history = [t for t in self.token_history if now - t['timestamp'] < 3600]
        self.cost_history = [c for c in self.cost_history if now - c['timestamp'] < 3600]
    def _clean_old_records(self, now: float):
        
        # Keep last minute for requests
        self.request_history = [r for r in self.request_history if now - r < 60]
        
        # Keep last hour for errors
        self.error_history = [e for e in self.error_history if now - e < 3600]
    
def get_usage_stats(self) -> Dict[str, Any]:
        """Get comprehensive usage statistics"""
        now = time.time()
        self._clean_old_records(now)
        
        recent_requests = len([r for r in self.request_history if now - r < 60])
        recent_tokens = sum(t['tokens'] for t in self.token_history if now - t['timestamp'] < 3600)
        recent_cost = sum(c['cost'] for c in self.cost_history if now - c['timestamp'] < 3600)
        recent_errors = len([e for e in self.error_history if now - e < 3600])
        
        return {
            'session_totals': self.session_stats,
            'current_usage': {
                'requests_last_minute': recent_requests,
                'tokens_last_hour': recent_tokens,
                'cost_last_hour': recent_cost,
                'errors_last_hour': recent_errors
            },
            'rate_status': {
                'current_multiplier': self.current_rate_multiplier,
                'degradation_mode': self.degradation_mode,
                'consecutive_errors': self.consecutive_errors
            },
            'limits': {
                'max_requests_per_minute': self.config.max_requests_per_minute,
                'max_tokens_per_hour': self.config.max_tokens_per_hour,
                'max_cost_per_hour': self.config.max_cost_per_hour
            }
        }

class ConfigurableAIProvider(ABC):
    """Enhanced AI provider interface with configurability"""
    
    def __init__(self, config, user_settings: AIConfigSettings):
        self.config = config
        self.user_settings = user_settings
        self.total_tokens_used = 0
        self.total_cost = 0.0
        self.success_count = 0
        self.error_count = 0
        self.prompt_templates = LegalPromptTemplates(case_type=user_settings.case_type)
    
    @abstractmethod
    async def analyze_content(self, content: str, analysis_type: str, 
                            context: Dict[str, Any] = None) -> Dict[str, Any]:
        """Analyze content with specified analysis type"""
        pass
    
    @abstractmethod
    def is_available(self) -> bool:
        """Check if provider is available"""
        pass
    
    def get_analysis_prompt(self, analysis_type: str, context: Dict[str, Any] = None) -> str:
        """Get appropriate prompt based on analysis type and user settings"""
        if analysis_type == "document_intelligence":
            return self.prompt_templates.get_document_analysis_prompt(context)
        elif analysis_type == "legal_analysis":
            return self.prompt_templates.get_legal_analysis_prompt(context)
        elif analysis_type == "pattern_discovery":
            return self.prompt_templates.get_pattern_discovery_prompt(context)
        else:
            return "Analyze the provided content and provide structured insights."
    
    def estimate_cost(self, content_length: int, analysis_type: str) -> float:
        """Estimate cost for analysis"""
        # Rough token estimation (1 token ≈ 4 characters)
        estimated_tokens = content_length // 4
        
        # Add prompt overhead
        prompt_overhead = {
            "document_intelligence": 500,
            "legal_analysis": 800,
            "pattern_discovery": 600
        }
        estimated_tokens += prompt_overhead.get(analysis_type, 400)
        
        # Add response tokens (estimated)
        estimated_tokens += 1000
        
        return estimated_tokens * self.config.cost_per_token
    
    def should_analyze(self, content: str, analysis_type: str) -> bool:
        """Determine if content should be analyzed based on user settings"""
        if len(content) > self.user_settings.max_content_length:
            logger.info(f"Content too long ({len(content)} chars), truncating")
            return True  # Will truncate in analyze_content
        
        estimated_cost = self.estimate_cost(len(content), analysis_type)
        if estimated_cost > 1.0:  # More than $1 per file
            logger.warning(f"High estimated cost (${estimated_cost:.2f}) for {analysis_type}")
            # Could add user confirmation here in future
        
        return True

class EnhancedOpenAIProvider(ConfigurableAIProvider):
    """Enhanced OpenAI provider with configurability and error handling"""
    
    def __init__(self, config, user_settings: AIConfigSettings):
        super().__init__(config, user_settings)
        if OPENAI_AVAILABLE and config.api_key:
            self.client = openai.AsyncOpenAI(
                api_key=config.api_key,
                base_url=config.base_url,
                timeout=config.timeout
            )
        else:
            self.client = None
    
    def is_available(self) -> bool:
        return OPENAI_AVAILABLE and self.config.api_key and self.config.enabled and self.client is not None
    
    async def analyze_content(self, content: str, analysis_type: str, 
                            context: Dict[str, Any] = None) -> Dict[str, Any]:
        """Enhanced content analysis with configurability"""
        if not self.is_available():
            raise ValueError("OpenAI provider not available")
        
        try:
            # Truncate content if needed
            if len(content) > self.user_settings.max_content_length:
                content = content[:self.user_settings.max_content_length] + "\n[Content truncated due to length limits]"
            
            # Get appropriate prompt
            system_prompt = self.get_analysis_prompt(analysis_type, context)
            
            # Prepare messages
            messages = [{"role": "system", "content": system_prompt}]
            
            # Add context if provided
            if context:
                context_msg = f"Additional Context: {json.dumps(context, indent=2)}\n\n"
                content = context_msg + content
            
            messages.append({"role": "user", "content": content})
            
            # Adjust model and parameters based on user settings
            model = self._select_model()
            temperature = self._get_temperature()
            max_tokens = self._get_max_tokens(analysis_type)
            
            # Make API call with retry logic
            response = await self._make_api_call_with_retry(
                messages=messages,
                model=model,
                temperature=temperature,
                max_tokens=max_tokens
            )
            
            # Track usage
            tokens_used = response.usage.total_tokens if response.usage else 0
            self.total_tokens_used += tokens_used
            cost = tokens_used * self.config.cost_per_token
            self.total_cost += cost
            self.success_count += 1
            
            return {
                "response": response.choices[0].message.content,
                "tokens_used": tokens_used,
                "cost": cost,
                "model": model,
                "provider": "openai",
                "analysis_type": analysis_type,
                "success": True
            }
            
        except Exception as e:
            self.error_count += 1
            logger.error(f"OpenAI API error: {e}")
            raise
    
    def _select_model(self) -> str:
        """Select appropriate model based on user settings"""
        if self.user_settings.analysis_depth == "comprehensive":
            return "gpt-4"  # Best quality
        elif self.user_settings.analysis_depth == "standard":
            return self.config.model or "gpt-4"
        else:  # basic
            return "gpt-3.5-turbo"  # Faster, cheaper
    
    def _get_temperature(self) -> float:
        """Get temperature based on analysis type"""
        # Legal analysis should be more deterministic
        temp_map = {
            "document_intelligence": 0.1,
            "legal_analysis": 0.05,  # Very deterministic for legal analysis
            "pattern_discovery": 0.2   # Slightly more creative for pattern finding
        }
        return temp_map.get("default", self.config.temperature)
    
    def _get_max_tokens(self, analysis_type: str) -> int:
        """Get max tokens based on analysis type and user settings"""
        base_tokens = {
            "document_intelligence": 2000,
            "legal_analysis": 3000,
            "pattern_discovery": 2500
        }
        
        base = base_tokens.get(analysis_type, 2000)
        
        if self.user_settings.analysis_depth == "comprehensive":
            return int(base * 1.5)
        elif self.user_settings.analysis_depth == "basic":
            return int(base * 0.7)
        else:
            return base
    
    async def _make_api_call_with_retry(self, **kwargs) -> Any:
        """Make API call with exponential backoff retry"""
        for attempt in range(self.config.max_retries):
            try:
                response = await self.client.chat.completions.create(**kwargs)
                return response
            except openai.RateLimitError as e:
                if attempt < self.config.max_retries - 1:
                    wait_time = (2 ** attempt) * 1.0  # Exponential backoff
                    logger.warning(f"Rate limit hit, waiting {wait_time}s before retry {attempt + 1}")
                    await asyncio.sleep(wait_time)
                else:
                    raise
            except Exception as e:
                if attempt < self.config.max_retries - 1:
                    wait_time = (2 ** attempt) * 0.5
                    logger.warning(f"API error {e}, retrying in {wait_time}s")
                    await asyncio.sleep(wait_time)
                else:
                    raise

class EnhancedAnthropicProvider(ConfigurableAIProvider):
    """Enhanced Anthropic provider with configurability"""
    
    def __init__(self, config, user_settings: AIConfigSettings):
        super().__init__(config, user_settings)
        if ANTHROPIC_AVAILABLE and config.api_key:
            self.client = anthropic.AsyncAnthropic(api_key=config.api_key)
        else:
            self.client = None
    
    def is_available(self) -> bool:
        return ANTHROPIC_AVAILABLE and self.config.api_key and self.config.enabled and self.client is not None
    
    async def analyze_content(self, content: str, analysis_type: str, 
                            context: Dict[str, Any] = None) -> Dict[str, Any]:
        """Enhanced Anthropic content analysis"""
        if not self.is_available():
            raise ValueError("Anthropic provider not available")
        
        try:
            # Truncate content if needed
            if len(content) > self.user_settings.max_content_length:
                content = content[:self.user_settings.max_content_length] + "\n[Content truncated]"
            
            # Get prompt and construct message
            system_prompt = self.get_analysis_prompt(analysis_type, context)
            
            if context:
                context_str = f"Context: {json.dumps(context, indent=2)}\n\n"
                content = context_str + content
            
            full_prompt = system_prompt + "\n\nContent to analyze:\n" + content
            
            # Select model based on user settings
            model = self._select_model()
            max_tokens = self._get_max_tokens(analysis_type)
            
            # Make API call
            response = await self.client.messages.create(
                model=model,
                max_tokens=max_tokens,
                temperature=self._get_temperature(),
                messages=[{"role": "user", "content": full_prompt}]
            )
            
            # Track usage (approximate for Anthropic)
            tokens_used = len(full_prompt.split()) * 1.3  # Rough estimate
            cost = tokens_used * 0.00001  # Rough cost estimate
            self.total_tokens_used += int(tokens_used)
            self.total_cost += cost
            self.success_count += 1
            
            return {
                "response": response.content[0].text,
                "tokens_used": int(tokens_used),
                "cost": cost,
                "model": model,
                "provider": "anthropic",
                "analysis_type": analysis_type,
                "success": True
            }
            
        except Exception as e:
            self.error_count += 1
            logger.error(f"Anthropic API error: {e}")
            raise
    
    def _select_model(self) -> str:
        """Select Anthropic model based on user settings"""
        if self.user_settings.analysis_depth == "comprehensive":
            return "claude-4-opus-20240229"
        elif self.user_settings.analysis_depth == "standard":
            return self.config.model or "claude-3-sonnet-20240229"
        else:
            return "claude-3-haiku-20240307"
    
    def _get_temperature(self) -> float:
        """Get temperature for Anthropic"""
        return 0.1  # Anthropic works well with low temperature for structured tasks
    
    def _get_max_tokens(self, analysis_type: str) -> int:
        """Get max tokens for Anthropic"""
        base_tokens = {
            "document_intelligence": 2000,
            "legal_analysis": 3000,
            "pattern_discovery": 2500
        }
        
        base = base_tokens.get(analysis_type, 2000)
        
        if self.user_settings.analysis_depth == "comprehensive":
            return int(base * 1.5)
        elif self.user_settings.analysis_depth == "basic":
            return int(base * 0.7)
        else:
            return base

class EnhancedLocalModelProvider(ConfigurableAIProvider):
    """Enhanced local model provider with better configurability"""
    
    def __init__(self, config, user_settings: AIConfigSettings):
        super().__init__(config, user_settings)
        self.base_url = config.base_url or "http://localhost:11434"
        self.available = None  # Cache availability check
    
    def is_available(self) -> bool:
        """Check if local model is available (cached)"""
        if self.available is None:
            self.available = self._check_availability()
        return self.available and self.config.enabled
    
    def _check_availability(self) -> bool:
        """Actually check if local model server is running"""
        if not HTTP_AVAILABLE:
            return False
        
        try:
            response = requests.get(f"{self.base_url}/api/tags", timeout=5)
            return response.status_code == 200
        except:
            return False
    
    async def analyze_content(self, content: str, analysis_type: str, 
                            context: Dict[str, Any] = None) -> Dict[str, Any]:
        """Enhanced local model analysis"""
        if not self.is_available():
            raise ValueError("Local model provider not available")
        
        try:
            # Truncate content if needed
            if len(content) > self.user_settings.max_content_length:
                content = content[:self.user_settings.max_content_length] + "\n[Content truncated]"
            
            # Get prompt
            system_prompt = self.get_analysis_prompt(analysis_type, context)
            
            if context:
                context_str = f"Context: {json.dumps(context, indent=2)}\n\n"
                content = context_str + content
            
            full_prompt = system_prompt + "\n\nContent to analyze:\n" + content
            
            # Select model based on availability and user settings
            model = await self._select_best_model()
            
            # Make API call
            async with httpx.AsyncClient(timeout=self.config.timeout) as client:
                response = await client.post(
                    f"{self.base_url}/api/generate",
                    json={
                        "model": model,
                        "prompt": full_prompt,
                        "stream": False,
                        "options": {
                            "temperature": self._get_temperature(),
                            "num_predict": self._get_max_tokens(analysis_type)
                        }
                    }
                )
                
                if response.status_code != 200:
                    raise Exception(f"Local model API error: {response.status_code}")
                
                result = response.json()
                
                self.success_count += 1
                
                return {
                    "response": result.get("response", ""),
                    "tokens_used": 0,  # Local models don't report usage
                    "cost": 0.0,  # No cost for local models
                    "model": model,
                    "provider": "local",
                    "analysis_type": analysis_type,
                    "success": True
                }
                
        except Exception as e:
            self.error_count += 1
            logger.error(f"Local model API error: {e}")
            raise
    
    async def _select_best_model(self) -> str:
        """Select best available local model"""
        try:
            async with httpx.AsyncClient(timeout=5) as client:
                response = await client.get(f"{self.base_url}/api/tags")
                if response.status_code == 200:
                    models = response.json().get("models", [])
                    model_names = [m.get("name", "") for m in models]
                    
                    # Prefer legal/analysis models if available
                    preferred_models = [
                        "llama2:13b", "llama2:7b", "mistral:7b", "codellama:13b"
                    ]
                    
                    for preferred in preferred_models:
                        if any(preferred in name for name in model_names):
                            return preferred
                    
                    # Fall back to any available model
                    if model_names:
                        return model_names[0]
        except:
            pass
        
        return self.config.model or "llama2"
    
    def _get_temperature(self) -> float:
        """Get temperature for local model"""
        return 0.1  # Low temperature for structured analysis
    
    def _get_max_tokens(self, analysis_type: str) -> int:
        """Get max tokens for local model"""
        # Local models often have smaller context windows
        base_tokens = {
            "document_intelligence": 1000,
            "legal_analysis": 1500,
            "pattern_discovery": 1200
        }
        
        return base_tokens.get(analysis_type, 1000)

class EnhancedAIFoundationPlugin:
    """Production-ready AI Foundation Plugin with comprehensive configurability"""
    
    def __init__(self, config_path: str = "config/ai_config.json"):
        self.config_path = config_path
        self.providers = {}
        self.agents = {}
        self.user_settings = AIConfigSettings()
        self.rate_limiter = None
        
        # Load configuration
        self.load_configuration()
        
        # Initialize rate limiter
        if hasattr(self.config, 'ai_rate_limits'):
            self.rate_limiter = EnhancedAIRateLimiter(self.config.ai_rate_limits)
        
        # Initialize providers
        self.initialize_providers()
        
        # Initialize agents
        self.initialize_agents()
    
    def load_configuration(self):
        """Load comprehensive AI configuration"""
        if Path(self.config_path).exists():
            with open(self.config_path, 'r') as f:
                config_data = json.load(f)
            
            # Load user settings
            if 'user_settings' in config_data:
                self.user_settings = AIConfigSettings(**config_data['user_settings'])
            
            self.config = type('Config', (), config_data)()
        else:
            # Create comprehensive default configuration
            self.config = self.create_default_config()
            self.save_configuration()
    
    def create_default_config(self) -> Any:
        """Create comprehensive default configuration"""
        config_dict = {
            "providers": {
                "openai": {
                    "provider_name": "openai",
                    "api_key": "",  # User must add
                    "model": "gpt-4",
                    "temperature": 0.1,
                    "max_tokens": 4000,
                    "timeout": 60,
                    "max_retries": 3,
                    "enabled": True,
                    "cost_per_token": 0.00003  # GPT-4 pricing (approximate)
                },
                "anthropic": {
                    "provider_name": "anthropic",
                    "api_key": "",  # User must add
                    "model": "claude-3-sonnet-20240229",
                    "temperature": 0.1,
                    "max_tokens": 4000,
                    "timeout": 60,
                    "max_retries": 3,
                    "enabled": False,  # Disabled by default
                    "cost_per_token": 0.00001  # Approximate
                },
                "local": {
                    "provider_name": "local",
                    "base_url": "http://localhost:11434",
                    "model": "llama2",
                    "temperature": 0.1,
                    "max_tokens": 2000,
                    "timeout": 120,
                    "max_retries": 2,
                    "enabled": False,  # Disabled by default
                    "cost_per_token": 0.0  # No cost for local
                }
            },
            "user_settings": {
                "preferred_provider": "openai",
                "fallback_providers": ["anthropic", "local"],
                "analysis_depth": "standard",
                "confidence_threshold": 0.6,
                "enable_multi_agent": True,
                "enable_cross_validation": False,
                "case_type": "general",
                "jurisdiction": "US_Federal",
                "legal_standards": [],
                "max_content_length": 50000,
                "batch_processing": True,
                "parallel_agents": True,
                "cache_results": True,
                "include_citations": True,
                "generate_summaries": True,
                "legal_memo_format": False,
                "confidence_explanations": True
            },
            "ai_rate_limits": {
                "max_requests_per_minute": 20,
                "max_tokens_per_hour": 100000,
                "max_cost_per_hour": 10.0,
                "initial_backoff_seconds": 1.0,
                "max_backoff_seconds": 300.0,
                "backoff_multiplier": 2.0,
                "pause_on_limit": True,
                "retry_failed_requests": True,
                "max_retries": 3,
                "track_usage": True,
                "usage_log_file": "ai_usage.log"
            },
            "agents": {
                "document_intelligence": {
                    "enabled": True,
                    "provider": "openai",
                    "analysis_type": "document_intelligence",
                    "priority": 1
                },
                "legal_analysis": {
                    "enabled": True,
                    "provider": "openai", 
                    "analysis_type": "legal_analysis",
                    "priority": 2
                },
                "pattern_discovery": {
                    "enabled": False,  # Disabled by default (resource intensive)
                    "provider": "openai",
                    "analysis_type": "pattern_discovery",
                    "priority": 3
                }
            },
            "settings": {
                "max_concurrent_agents": 3,
                "enable_caching": True,
                "log_level": "INFO",
                "auto_fallback": True,
                "quality_threshold": 0.7
            }
        }
        
        return type('Config', (), config_dict)()
    
    def save_configuration(self):
        """Save current configuration to file"""
        config_dict = {
            "providers": self.config.providers,
            "user_settings": asdict(self.user_settings),
            "ai_rate_limits": self.config.ai_rate_limits,
            "agents": self.config.agents,
            "settings": self.config.settings
        }
        
        Path(self.config_path).parent.mkdir(parents=True, exist_ok=True)
        with open(self.config_path, 'w') as f:
            json.dump(config_dict, f, indent=2)
    
    def update_user_settings(self, **kwargs):
        """Update user settings and reinitialize if needed"""
        updated = False
        for key, value in kwargs.items():
            if hasattr(self.user_settings, key):
                setattr(self.user_settings, key, value)
                updated = True
        
        if updated:
            # Reinitialize providers with new settings
            self.initialize_providers()
            # Save updated config
            self.save_configuration()
            logger.info("User settings updated and providers reinitialized")
    
    def initialize_providers(self):
        """Initialize AI providers with user settings"""
        self.providers = {}
        
        for provider_name, provider_config in self.config.providers.items():
            config_obj = type('ProviderConfig', (), provider_config)()
            
            try:
                if provider_name == "openai":
                    self.providers[provider_name] = EnhancedOpenAIProvider(config_obj, self.user_settings)
                elif provider_name == "anthropic":
                    self.providers[provider_name] = EnhancedAnthropicProvider(config_obj, self.user_settings)
                elif provider_name == "local":
                    self.providers[provider_name] = EnhancedLocalModelProvider(config_obj, self.user_settings)
                    
                logger.info(f"Provider {provider_name}: {'✓' if self.providers[provider_name].is_available() else '✗'}")
            except Exception as e:
                logger.error(f"Failed to initialize provider {provider_name}: {e}")
    
    def initialize_agents(self):
        """Initialize AI agents with prioritization"""
        self.agents = {}
        
        # Sort agents by priority
        agent_configs = sorted(
            self.config.agents.items(), 
            key=lambda x: x[1].get('priority', 999)
        )
        
        for agent_name, agent_config in agent_configs:
            if agent_config['enabled']:
                provider_name = agent_config['provider']
                
                if provider_name in self.providers and self.providers[provider_name].is_available():
                    self.agents[agent_name] = {
                        'provider': self.providers[provider_name],
                        'config': agent_config,
                        'analysis_type': agent_config['analysis_type']
                    }
                    logger.info(f"Agent {agent_name}: ✓ (via {provider_name})")
                else:
                    # Try fallback providers
                    for fallback_provider in self.user_settings.fallback_providers:
                        if (fallback_provider in self.providers and 
                            self.providers[fallback_provider].is_available()):
                            self.agents[agent_name] = {
                                'provider': self.providers[fallback_provider],
                                'config': agent_config,
                                'analysis_type': agent_config['analysis_type']
                            }
                            logger.info(f"Agent {agent_name}: ✓ (via {fallback_provider} fallback)")
                            break
                    else:
                        logger.warning(f"Agent {agent_name}: ✗ (no available providers)")
    
    async def analyze_file_content(self, content: str, file_path: str = "", 
                                 context: Dict[str, Any] = None) -> Dict[str, Any]:
        """Enhanced file content analysis with rate limiting and fallbacks"""
        results = {}
        
        # Check rate limits first
        if self.rate_limiter and not await self.rate_limiter.check_and_wait_if_needed():
            logger.warning(f"Rate limited - skipping AI analysis for {file_path}")
            return {"rate_limited": True, "message": "AI analysis skipped due to rate limits"}
        
        # Determine which agents to run
        agents_to_run = self._select_agents_for_analysis(content, context)
        
        if self.user_settings.parallel_agents and len(agents_to_run) > 1:
            # Run agents in parallel
            tasks = []
            for agent_name in agents_to_run:
                if agent_name in self.agents:
                    task = self._run_single_agent(agent_name, content, file_path, context)
                    tasks.append((agent_name, task))
            
            # Execute tasks
            for agent_name, task in tasks:
                try:
                    result = await task
                    results[agent_name] = result
                except Exception as e:
                    logger.error(f"Agent {agent_name} failed: {e}")
                    results[agent_name] = {"error": str(e), "success": False}
        else:
            # Run agents sequentially
            for agent_name in agents_to_run:
                if agent_name in self.agents:
                    try:
                        result = await self._run_single_agent(agent_name, content, file_path, context)
                        results[agent_name] = result
                        
                        # Check if we should continue based on quality
                        if (result.get('success', False) and 
                            result.get('confidence', 0) < self.config.settings.get('quality_threshold', 0.7)):
                            logger.info(f"Low quality result from {agent_name}, trying next agent")
                            continue
                            
                    except Exception as e:
                        logger.error(f"Agent {agent_name} failed: {e}")
                        results[agent_name] = {"error": str(e), "success": False}
        
        return results
    
    def _select_agents_for_analysis(self, content: str, context: Dict[str, Any] = None) -> List[str]:
        """Select which agents should analyze the content"""
        agents_to_run = []
        
        # Always run document intelligence first
        if "document_intelligence" in self.agents:
            agents_to_run.append("document_intelligence")
        
        # Add legal analysis if enabled
        if ("legal_analysis" in self.agents and 
            self.user_settings.analysis_depth in ["standard", "comprehensive"]):
            agents_to_run.append("legal_analysis")
        
        # Add pattern discovery for comprehensive analysis
        if ("pattern_discovery" in self.agents and 
            self.user_settings.analysis_depth == "comprehensive"):
            agents_to_run.append("pattern_discovery")
        
        return agents_to_run
    
    async def _run_single_agent(self, agent_name: str, content: str, 
                              file_path: str, context: Dict[str, Any] = None) -> Dict[str, Any]:
        """Run a single agent with error handling and usage tracking"""
        agent = self.agents[agent_name]
        provider = agent['provider']
        analysis_type = agent['analysis_type']
        
        start_time = time.time()
        
        try:
            # Check if content should be analyzed
            if not provider.should_analyze(content, analysis_type):
                return {
                    "skipped": True,
                    "reason": "Content filtering",
                    "success": False
                }
            
            # Perform analysis
            result = await provider.analyze_content(content, analysis_type, context)
            
            # Parse and enhance result
            enhanced_result = self._parse_ai_response(result, agent_name, file_path)
            enhanced_result['processing_time'] = time.time() - start_time
            
            # Record usage with rate limiter
            if self.rate_limiter:
                await self.rate_limiter.record_request(
                    tokens_used=result.get('tokens_used', 0),
                    cost=result.get('cost', 0.0),
                    success=result.get('success', True)
                )
            
            return enhanced_result
            
        except Exception as e:
            # Record failed request
            if self.rate_limiter:
                await self.rate_limiter.record_request(0, 0.0, success=False)
            
            error_result = {
                "error": str(e),
                "success": False,
                "agent_name": agent_name,
                "analysis_type": analysis_type,
                "processing_time": time.time() - start_time
            }
            
            logger.error(f"Agent {agent_name} failed for {file_path}: {e}")
            return error_result
    
    def _parse_ai_response(self, raw_result: Dict[str, Any], agent_name: str, 
                          file_path: str) -> Dict[str, Any]:
        """Parse and structure AI response"""
        response_text = raw_result.get('response', '')
        
        # Try to extract JSON from response
        structured_data = {}
        try:
            import re
            json_match = re.search(r'\{.*\}', response_text, re.DOTALL)
            if json_match:
                structured_data = json.loads(json_match.group())
        except:
            # If JSON parsing fails, create basic structure
            structured_data = {
                "summary": response_text[:500] if response_text else "No response",
                "full_response": response_text,
                "structured": False
            }
        
        # Enhance with metadata
        result = {
            "agent_name": agent_name,
            "analysis_type": raw_result.get('analysis_type', 'unknown'),
            "confidence_score": self._extract_confidence(structured_data),
            "findings": structured_data,
            "entities_found": self._extract_entities(structured_data),
            "tags": self._extract_tags(structured_data),
            "legal_significance": structured_data.get('legal_significance', ''),
            "probative_value": self._extract_numeric_value(structured_data, 'probative_value'),
            "relevance_score": self._extract_numeric_value(structured_data, 'relevance_score'),
            "processing_time": 0.0,  # Will be set by caller
            "metadata": {
                "file_path": file_path,
                "provider": raw_result.get('provider', 'unknown'),
                "model": raw_result.get('model', 'unknown'),
                "tokens_used": raw_result.get('tokens_used', 0),
                "cost": raw_result.get('cost', 0.0),
                "user_settings": {
                    "analysis_depth": self.user_settings.analysis_depth,
                    "case_type": self.user_settings.case_type,
                    "jurisdiction": self.user_settings.jurisdiction
                }
            },
            "timestamp": datetime.now().isoformat(),
            "success": raw_result.get('success', True)
        }
        
        return result
    
    def _extract_confidence(self, data: Dict[str, Any]) -> float:
        """Extract confidence score from AI response"""
        for key in ['confidence', 'confidence_score', 'certainty']:
            if key in data:
                try:
                    return float(data[key])
                except:
                    pass
        
        # Default confidence based on structure quality
        if data.get('structured', True):
            return 0.7
        else:
            return 0.4
    
    def _extract_entities(self, data: Dict[str, Any]) -> List[Dict[str, Any]]:
        """Extract entities from AI response"""
        entities = []
        
        # Look for various entity fields
        entity_fields = ['key_parties', 'entities', 'people', 'organizations']
        for field in entity_fields:
            if field in data and isinstance(data[field], list):
                for entity in data[field]:
                    if isinstance(entity, str):
                        entities.append({"type": field, "value": entity, "confidence": 0.8})
                    elif isinstance(entity, dict):
                        entities.append(entity)
        
        # Look for financial amounts
        if 'financial_amounts' in data and isinstance(data['financial_amounts'], list):
            for amount in data['financial_amounts']:
                entities.append({"type": "money", "value": amount, "confidence": 0.9})
        
        # Look for dates
        if 'important_dates' in data and isinstance(data['important_dates'], list):
            for date in data['important_dates']:
                entities.append({"type": "date", "value": date, "confidence": 0.8})
        
        return entities
    
    def _extract_tags(self, data: Dict[str, Any]) -> List[str]:
        """Extract tags from AI response"""
        tags = []
        
        # Extract from various fields
        if 'evidence_category' in data:
            tags.append(data['evidence_category'])
        
        if 'document_type' in data:
            tags.append(data['document_type'])
        
        if 'legal_theory_support' in data and isinstance(data['legal_theory_support'], dict):
            tags.extend(data['legal_theory_support'].keys())
        
        if 'key_facts' in data and isinstance(data['key_facts'], list):
            tags.append('factual_evidence')
        
        # Add confidence-based tags
        confidence = self._extract_confidence(data)
        if confidence > 0.8:
            tags.append('high_confidence')
        elif confidence < 0.5:
            tags.append('low_confidence')
        
        # Add case-type specific tags
        tags.append(f"case_type_{self.user_settings.case_type}")
        
        return list(set(tags))  # Remove duplicates
    
    def _extract_numeric_value(self, data: Dict[str, Any], key: str) -> float:
        """Extract numeric value from AI response"""
        if key in data:
            try:
                return float(data[key])
            except:
                pass
        
        # Default values based on key type
        defaults = {
            'probative_value': 0.5,
            'relevance_score': 0.5,
            'prejudicial_impact': 0.1,
            'admissibility_score': 0.7
        }
        
        return defaults.get(key, 0.0)
    
    def get_comprehensive_status(self) -> Dict[str, Any]:
        """Get comprehensive status of AI system"""
        status = {
            "providers": {},
            "agents": {},
            "rate_limiter": {},
            "user_settings": asdict(self.user_settings),
            "system_health": "healthy"
        }
        
        # Provider status
        for name, provider in self.providers.items():
            status["providers"][name] = {
                "available": provider.is_available(),
                "enabled": provider.config.enabled,
                "model": provider.config.model,
                "total_requests": provider.success_count + provider.error_count,
                "success_rate": provider.success_count / max(provider.success_count + provider.error_count, 1),
                "total_tokens": provider.total_tokens_used,
                "total_cost": provider.total_cost
            }
        
        # Agent status
        for name, agent in self.agents.items():
            provider_name = agent['config']['provider']
            status["agents"][name] = {
                "enabled": True,
                "provider": provider_name,
                "provider_available": agent['provider'].is_available(),
                "analysis_type": agent['analysis_type'],
                "priority": agent['config'].get('priority', 999)
            }
        
        # Rate limiter status
        if self.rate_limiter:
            status["rate_limiter"] = self.rate_limiter.get_usage_stats()
        
        # System health assessment
        available_providers = sum(1 for p in status["providers"].values() if p["available"])
        available_agents = sum(1 for a in status["agents"].values() if a["provider_available"])
        
        if available_providers == 0:
            status["system_health"] = "critical"
        elif available_agents < len(self.agents) / 2:
            status["system_health"] = "degraded"
        elif self.rate_limiter and self.rate_limiter.degradation_mode:
            status["system_health"] = "rate_limited"
        
        return status
 
    def generate_usage_report(self) -> str:
        """Generate comprehensive usage report"""
        status = self.get_comprehensive_status()
        
        report = f"""# AI Foundation Plugin Usage Report"

Generated: {datetime.now().strftime('%Y-%m-%d %H:%M:%S')}
System Health: {status['system_health'].upper()}

## Provider Performance
"""
        
        for provider_name, provider_data in status["providers"].items():
            availability = "✓" if provider_data["available"] else "✗"
            report += f"""
### {provider_name.title()} {availability}
- **Model**: {provider_data['model']}
- **Total Requests**: {provider_data['total_requests']}
- **Success Rate**: {provider_data['success_rate']:.1%}
- **Tokens Used**: {provider_data['total_tokens']:,}
- **Total Cost**: ${provider_data['total_cost']:.2f}
"""
        
        report += "\n## Agent Status\n"
        for agent_name, agent_data in status["agents"].items():
            availability = "✓" if agent_data["provider_available"] else "✗"
            report += f"- **{agent_name}** {availability} (via {agent_data['provider']})\n"
        
        if status["rate_limiter"]:
            rl = status["rate_limiter"]
            report += f"""
## Rate Limiting Status
- **Current Rate Multiplier**: {rl['rate_status']['current_multiplier']:.1%}
- **Requests (last minute)**: {rl['current_usage']['requests_last_minute']}/{rl['limits']['max_requests_per_minute']}
- **Tokens (last hour)**: {rl['current_usage']['tokens_last_hour']:,}/{rl['limits']['max_tokens_per_hour']:,}
- **Cost (last hour)**: ${rl['current_usage']['cost_last_hour']:.2f}/${rl['limits']['max_cost_per_hour']:.2f}
- **Rate Limit Hits**: {rl['session_totals']['rate_limit_hits']}
"""
        
        report += f"""
## Current Configuration
- **Preferred Provider**: {status['user_settings']['preferred_provider']}
- **Analysis Depth**: {status['user_settings']['analysis_depth']}
- **Case Type**: {status['user_settings']['case_type']}
- **Jurisdiction**: {status['user_settings']['jurisdiction']}
- **Multi-Agent**: {"Enabled" if status['user_settings']['enable_multi_agent'] else "Disabled"}
- **Parallel Processing**: {"Enabled" if status['user_settings']['parallel_agents'] else "Disabled"}

## Recommendations
"""
        
        # Generate recommendations based on status
        if status["system_health"] == "critical":
            report += "- **CRITICAL**: No AI providers available. Check API keys and network connectivity.\n"
        elif status["system_health"] == "degraded":
            report += "- **WARNING**: Some AI agents unavailable. Consider enabling fallback providers.\n"
        elif status["system_health"] == "rate_limited":
            report += "- **INFO**: Currently rate limited. Consider upgrading API limits or enabling local models.\n"
        
        # Cost optimization recommendations
        total_cost = sum(p["total_cost"] for p in status["providers"].values())
        if total_cost > 50:
            report += f"- **COST**: High usage (${total_cost:.2f}). Consider using local models for basic analysis.\n"
        
        return report
    
    def export_configuration(self, file_path: str = None) -> str:
        """Export current configuration for sharing/backup"""
        if file_path is None:
            file_path = f"lcas_ai_config_backup_{datetime.now().strftime('%Y%m%d_%H%M%S')}.json"
        
        config_export = {
            "version": "2.0",
            "export_date": datetime.now().isoformat(),
            "user_settings": asdict(self.user_settings),
            "provider_settings": {
                name: {k: v for k, v in config.items() if k != 'api_key'}  # Don't export API keys'
                for name, config in self.config.providers.items()
            },
            "agent_settings": self.config.agents,
            "rate_limit_settings": self.config.ai_rate_limits
        }
        
        with open(file_path, 'w') as f:
            json.dump(config_export, f, indent=2)
        
        logger.info(f"Configuration exported to {file_path}")
        return file_path
    
    def import_configuration(self, file_path: str):
        """Import configuration from backup/sharing"""
        with open(file_path, 'r') as f:
            config_import = json.load(f)
        
        if config_import.get('version') != "2.0":
            logger.warning("Configuration version mismatch - some settings may not import correctly")
        
        # Import user settings
        if 'user_settings' in config_import:
            self.user_settings = AIConfigSettings(**config_import['user_settings'])
        
        # Import other settings (preserving existing API keys)
        if 'provider_settings' in config_import:
            for provider_name, settings in config_import['provider_settings'].items():
                if provider_name in self.config.providers:
                    # Preserve existing API key
                    api_key = self.config.providers[provider_name].get('api_key', '')
                    self.config.providers[provider_name].update(settings)
                    if api_key:
                        self.config.providers[provider_name]['api_key'] = api_key
        
        # Reinitialize with new settings
        self.initialize_providers()
        self.initialize_agents()
        self.save_configuration()
        
        logger.info(f"Configuration imported from {file_path}")

# Factory function for LCAS integration
<<<<<<< HEAD
def create_enhanced_ai_plugin(lcas_config) -> "EnhancedAIFoundationPlugin":
    """Factory function to create enhanced AI plugin for LCAS"""
    
    # Extract AI configuration from LCAS config if available
    config_path = getattr(lcas_config, 'ai_config_path', 'config/ai_config.json')
    
    # Create the enhanced plugin
    ai_plugin = EnhancedAIFoundationPlugin(config_path)
    
    # Update user settings based on LCAS config
    if hasattr(lcas_config, 'case_theory'):
        ai_plugin.update_user_settings(
            case_type=lcas_config.case_theory.case_type,
            analysis_depth=getattr(lcas_config, 'ai_analysis_depth', 'standard'),
            confidence_threshold=getattr(lcas_config, 'ai_confidence_threshold', 0.6)
        )
    
    logger.info("Enhanced AI Foundation Plugin created and configured for LCAS")
    return ai_plugin
=======
    def create_enhanced_ai_plugin(lcas_config) -> EnhancedAIFoundationPlugin:
        """Factory function to create enhanced AI plugin for LCAS"""

        # Extract AI configuration from LCAS config if available
        config_path = getattr(lcas_config, 'ai_config_path', 'config/ai_config.json')

        # Create the enhanced plugin
        ai_plugin = EnhancedAIFoundationPlugin(config_path)

        # Update user settings based on LCAS config
        if hasattr(lcas_config, 'case_theory'):
            ai_plugin.update_user_settings(
                case_type=lcas_config.case_theory.case_type,
                analysis_depth=getattr(lcas_config, 'ai_analysis_depth', 'standard'),
                confidence_threshold=getattr(lcas_config, 'ai_confidence_threshold', 0.6)
            )

        logger.info("Enhanced AI Foundation Plugin created and configured for LCAS")
        return ai_plugin
>>>>>>> 4a97c435

# Backward compatibility
def create_ai_plugin(lcas_config):
    """Backward compatible factory function"""
    return create_enhanced_ai_plugin(lcas_config)

# Example usage and testing
if __name__ == "__main__":
    async def test_enhanced_plugin():
        """Test the enhanced AI plugin functionality"""
        print("Testing Enhanced AI Foundation Plugin...")
        
        # Create plugin with default settings
        plugin = EnhancedAIFoundationPlugin()
        
        # Display status
        status = plugin.get_comprehensive_status()
        print(f"\nSystem Health: {status['system_health']}")
        
        # Show provider availability
        print("\nProvider Status:")
        for name, data in status['providers'].items():
            print(f"  {name}: {'✓' if data['available'] else '✗'} ({data['model']})")
        
        # Show agent status
        print("\nAgent Status:")
        for name, data in status['agents'].items():
            print(f"  {name}: {'✓' if data['provider_available'] else '✗'} via {data['provider']}")
        
        # Test configuration updates
        print("\nTesting configuration updates...")
        plugin.update_user_settings(
            case_type="family_law",
            analysis_depth="comprehensive",
            jurisdiction="California"
        )
        print("  ✓ Settings updated")
        
        # Test analysis if providers available
        available_providers = [name for name, data in status['providers'].items() if data['available']]
        
        if available_providers:
            print(f"\nTesting analysis with {available_providers[0]}...")
            
            test_content = """
            Email from John to Mary dated March 15, 2023.
            Subject: Financial Disclosure Issues
            
            Mary, I've been reviewing our financial statements and noticed some '
            discrepancies in the cryptocurrency accounts. The Bitcoin wallet 
            shows a balance of $75,000 but the disclosed amount was only $25,000.
            We need to address this before the court hearing next week.
            
            Also, I found evidence that contradicts the testimony given about 
            the domestic violence incident on February 10th. The security camera 
            footage shows a different sequence of events.
            
            Please review the attached bank statements showing the offshore 
            account transfers that weren't included in the FC-2107 disclosure.'
            """
            
            try:
                results = await plugin.analyze_file_content(
                    content=test_content,
                    file_path="test_email.txt",
                    context={
                        "case_type": "family_law",
                        "legal_theories": ["Financial Non-Disclosure", "Fraud on Court"],
                        "jurisdiction": "California"
                    }
                )
                
                print("Analysis Results:")
                for agent_name, result in results.items():
                    if result.get('success', False):
                        print(f"  {agent_name}:")
                        print(f"    Confidence: {result.get('confidence_score', 0):.2f}")
                        print(f"    Entities Found: {len(result.get('entities_found', []))}")
                        print(f"    Tags: {', '.join(result.get('tags', [])[:3])}")
                        print(f"    Cost: ${result.get('metadata', {}).get('cost', 0):.4f}")
                    else:
                        print(f"  {agent_name}: Failed - {result.get('error', 'Unknown error')}")
                        
            except Exception as e:
                print(f"  Analysis failed: {e}")
        else:
            print("\nNo AI providers available for testing")
            print("To enable AI analysis:")
            print("1. Add OpenAI API key to config/ai_config.json")
            print("2. Or set up local model with Ollama")
            print("3. Or add Anthropic API key")
        
        # Generate usage report
        print("\nGenerating usage report...")
        report = plugin.generate_usage_report()
        print("  ✓ Report generated (see below)")
        
        print("\n" + "="*60)
        print(report)
        
        # Test configuration export
        print("\nTesting configuration export...")
        export_path = plugin.export_configuration()
        print(f"  ✓ Configuration exported to {export_path}")
    
    # Run test
    asyncio.run(test_enhanced_plugin()
)<|MERGE_RESOLUTION|>--- conflicted
+++ resolved
@@ -1488,7 +1488,7 @@
         logger.info(f"Configuration imported from {file_path}")
 
 # Factory function for LCAS integration
-<<<<<<< HEAD
+      feat/ai-integration-fix
 def create_enhanced_ai_plugin(lcas_config) -> "EnhancedAIFoundationPlugin":
     """Factory function to create enhanced AI plugin for LCAS"""
     
@@ -1508,7 +1508,7 @@
     
     logger.info("Enhanced AI Foundation Plugin created and configured for LCAS")
     return ai_plugin
-=======
+
     def create_enhanced_ai_plugin(lcas_config) -> EnhancedAIFoundationPlugin:
         """Factory function to create enhanced AI plugin for LCAS"""
 
@@ -1528,7 +1528,7 @@
 
         logger.info("Enhanced AI Foundation Plugin created and configured for LCAS")
         return ai_plugin
->>>>>>> 4a97c435
+        main
 
 # Backward compatibility
 def create_ai_plugin(lcas_config):
