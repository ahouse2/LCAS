#!/usr/bin/env python3
"""
Enhanced LCAS AI Foundation Plugin - Production Ready
Includes rate limiting, user configurability, and generalized legal analysis
"""

import os
import json
import asyncio
import logging
from abc import ABC, abstractmethod
from dataclasses import dataclass, asdict, field
from typing import Dict, List, Any, Optional, Union, Callable
from pathlib import Path
import time
from datetime import datetime

# Core dependencies with better error handling
try:
    import openai
    OPENAI_AVAILABLE = True
except ImportError:
    OPENAI_AVAILABLE = False

try:
    import anthropic
    ANTHROPIC_AVAILABLE = True
except ImportError:
    ANTHROPIC_AVAILABLE = False

try:
    import requests
    import httpx
    HTTP_AVAILABLE = True
except ImportError:
    HTTP_AVAILABLE = False

logger = logging.getLogger(__name__)

@dataclass
class AIConfigSettings:
    """User-configurable AI settings"""
    # Provider preferences
    preferred_provider: str = "openai"  # openai, anthropic, local
    fallback_providers: List[str] = field(default_factory=lambda: ["anthropic", "local"])
    
    # Analysis depth and quality
    analysis_depth: str = "standard"  # basic, standard, comprehensive
    confidence_threshold: float = 0.6
    enable_multi_agent: bool = True
    enable_cross_validation: bool = False  # Multiple agents validate findings
    
    # Legal analysis customization
    case_type: str = "general"  # general, family_law, personal_injury, business, etc.
    jurisdiction: str = "US_Federal"  # US_Federal, California, NewYork, etc.
    legal_standards: List[str] = field(default_factory=list)  # Custom legal standards to apply
    
    # Processing options
    max_content_length: int = 50000  # characters
    batch_processing: bool = True
    parallel_agents: bool = True
    cache_results: bool = True
    
    # Output customization
    include_citations: bool = True
    generate_summaries: bool = True
    legal_memo_format: bool = False
    confidence_explanations: bool = True

@dataclass
class LegalPromptTemplates:
    """Customizable legal analysis prompt templates"""
    case_type: str = "general"
    
    def get_document_analysis_prompt(self, case_context: Dict[str, Any] = None) -> str:
        """Get document analysis prompt based on case type"""
        base_prompt = f"""You are a legal document analysis expert specializing in {self.case_type} cases."

Your task is to analyze legal documents and extract key information for evidence organization.

Case Context: {json.dumps(case_context or {}, indent=2)}

For each document, provide a JSON response with:
{{
  "document_type": "string - type of document",
  "key_parties": ["list of people/entities mentioned"],
  "important_dates": ["list of significant dates"],
  "financial_amounts": ["list of monetary amounts"],
  "legal_significance": "explanation of legal relevance",
  "evidence_category": "suggested category for organization",
  "key_facts": ["list of important factual assertions"],
  "potential_issues": ["list of potential legal issues or concerns"],
  "authentication_needs": ["what's needed to authenticate this document"],
  "probative_value": 0.0-1.0,
  "relevance_score": 0.0-1.0,
  "confidence": 0.0-1.0,
  "summary": "concise summary of document contents",
  "case_specific_insights": ["insights specific to this case type and context"]
}}

Focus on {self._get_case_specific_focus()}.
"""
        return base_prompt
    
    def get_legal_analysis_prompt(self, case_context: Dict[str, Any] = None) -> str:
        """Get legal analysis prompt based on case type and jurisdiction"""
        jurisdiction_rules = self._get_jurisdiction_specific_rules(case_context)
        
        prompt = f"""You are a legal analysis expert specializing in {self.case_type} with expertise in {jurisdiction_rules.get('jurisdiction', 'general')} law."

Your task is to evaluate evidence for legal proceedings.

Case Context: {json.dumps(case_context or {}, indent=2)}

Applicable Legal Standards:
{self._format_legal_standards(jurisdiction_rules)}

For each piece of evidence, provide:
{{
  "admissibility_analysis": "detailed analysis under applicable evidence rules",
  "probative_value": 0.0-1.0,
  "prejudicial_impact": 0.0-1.0,
  "authentication_requirements": ["what's needed to authenticate"],
  "foundation_elements": ["required foundation elements"],
  "hearsay_analysis": "hearsay concerns and exceptions if applicable",
  "relevance_analysis": "relevance under applicable legal standards",
  "strategic_value": "high|medium|low with explanation",
  "legal_theory_support": {{"theory_name": relevance_score}},
  "recommended_use": "strategic recommendations for using this evidence",
  "potential_objections": ["likely opposing objections"],
  "counter_arguments": ["how to address potential objections"],
  "confidence": 0.0-1.0,
  "case_specific_analysis": "analysis specific to this case type and context"
}}

Apply {self.case_type} legal standards and consider {jurisdiction_rules.get('jurisdiction', 'general')} procedural rules.
"""
        return prompt
    
    def get_pattern_discovery_prompt(self, case_context: Dict[str, Any] = None) -> str:
        """Get pattern discovery prompt based on case type"""
        pattern_types = self._get_case_specific_patterns()
        
        prompt = f"""You are a pattern discovery expert specializing in {self.case_type} cases."

Your task is to identify patterns, inconsistencies, and connections across evidence.

Case Context: {json.dumps(case_context or {}, indent=2)}

Look for these {self.case_type}-specific patterns:
{self._format_pattern_types(pattern_types)}

For pattern analysis, provide:
{{
  "patterns_detected": [
    {{
      "pattern_type": "string",
      "description": "detailed description",
      "supporting_evidence": ["list of supporting evidence"],
      "strength": 0.0-1.0,
      "legal_significance": "why this pattern matters legally"
    }}
  ],
  "timeline_analysis": "chronological pattern analysis",
  "inconsistencies_found": ["list of contradictions or inconsistencies"],
  "relationship_mapping": {{"entity1": ["related_entities"]}},
  "behavioral_indicators": ["concerning behavior patterns"],
  "escalation_patterns": "evidence of escalation or progression",
  "corroborating_evidence": ["evidence that supports the patterns"],
  "missing_evidence": ["what additional evidence would strengthen patterns"],
  "strategic_implications": "how these patterns impact legal strategy",
  "confidence": 0.0-1.0,
  "case_specific_patterns": "patterns specific to this case type"
}}

Focus on patterns that are legally significant for {self.case_type} cases.
"""
        return prompt
    
    def _get_case_specific_focus(self) -> str:
        """Get focus areas based on case type"""
        focus_map = {
            "family_law": "financial disclosure, child welfare, domestic relations, asset division, custody factors",
            "personal_injury": "causation, damages, liability, medical records, accident reconstruction",
            "business": "contract performance, breach analysis, financial damages, corporate governance", 
            "criminal": "constitutional violations, evidence admissibility, witness credibility, procedural compliance",
            "employment": "discrimination patterns, workplace policies, performance records, wage compliance",
            "general": "legal relevance, factual accuracy, evidentiary value, procedural compliance"
        }
        return focus_map.get(self.case_type, focus_map["general"])
    
    def _get_jurisdiction_specific_rules(self, case_context: Dict[str, Any] = None) -> Dict[str, Any]:
        """Get jurisdiction-specific legal rules"""
        jurisdiction = case_context.get('jurisdiction', 'US_Federal') if case_context else 'US_Federal'
        
        rules_map = {
            "US_Federal": {
                "jurisdiction": "Federal",
                "evidence_rules": "Federal Rules of Evidence",
                "key_rules": ["Rule 401 (Relevance)", "Rule 403 (Prejudice vs Probative)", "Rule 702 (Expert Testimony)"]
            },
            "California": {
                "jurisdiction": "California",
                "evidence_rules": "California Evidence Code",
                "key_rules": ["Section 210 (Relevance)", "Section 352 (Prejudice vs Probative)", "Family Code 2107/2122 (Financial Disclosure)"]
            },
            "NewYork": {
                "jurisdiction": "New York", 
                "evidence_rules": "New York Rules of Evidence",
                "key_rules": ["Rule 4.01 (Relevance)", "Rule 4.03 (Prejudice vs Probative)"]
            }
        }
        
        return rules_map.get(jurisdiction, rules_map["US_Federal"])
    
    def _format_legal_standards(self, jurisdiction_rules: Dict[str, Any]) -> str:
        """Format legal standards for prompt"""
        standards = []
        for rule in jurisdiction_rules.get("key_rules", []):
            standards.append(f"- {rule}")
        return "\n".join(standards)
    
    def _get_case_specific_patterns(self) -> List[Dict[str, Any]]:
        """Get pattern types specific to case type"""
        pattern_map = {
            "family_law": [
                {"type": "financial_concealment", "indicators": ["hidden accounts", "crypto transactions", "unreported income"]},
                {"type": "abuse_escalation", "indicators": ["increasing frequency", "severity progression", "isolation tactics"]},
                {"type": "parental_alienation", "indicators": ["child coaching", "access interference", "negative messaging"]}
            ],
            "personal_injury": [
                {"type": "causation_chain", "indicators": ["temporal relationship", "medical progression", "activity limitations"]},
                {"type": "pre_existing_conditions", "indicators": ["prior treatment", "similar symptoms", "medical history"]}
            ],
            "business": [
                {"type": "breach_patterns", "indicators": ["performance failures", "timing issues", "communication gaps"]},
                {"type": "financial_irregularities", "indicators": ["unusual transactions", "accounting discrepancies", "cash flow issues"]}
            ],
            "general": [
                {"type": "credibility_issues", "indicators": ["inconsistent statements", "contradictory evidence", "timing problems"]},
                {"type": "procedural_violations", "indicators": ["missed deadlines", "improper service", "discovery abuse"]}
            ]
        }
        
        return pattern_map.get(self.case_type, pattern_map["general"])
    
    def _format_pattern_types(self, pattern_types: List[Dict[str, Any]]) -> str:
        """Format pattern types for prompt"""
        formatted = []
        for pattern in pattern_types:
            indicators = ", ".join(pattern["indicators"])
            formatted.append(f"- {pattern['type']}: {indicators}")
        return "\n".join(formatted)

class EnhancedAIRateLimiter:
    """Advanced rate limiting with dynamic adjustment and graceful degradation"""
    
    def __init__(self, config):
        self.config = config
        self.request_history = []
        self.token_history = []
        self.cost_history = []
        self.error_history = []
        
        # Dynamic rate adjustment
        self.current_rate_multiplier = 1.0
        self.consecutive_errors = 0
        self.last_error_time = 0
        
        # Graceful degradation settings
        self.degradation_mode = False
        self.degraded_until = 0
        
        # Usage tracking
        self.session_stats = {
            'total_requests': 0,
            'total_tokens': 0,
            'total_cost': 0.0,
            'errors': 0,
            'rate_limit_hits': 0
        }
    
    async def check_and_wait_if_needed(self) -> bool:
        """Check rate limits and wait if necessary, return False if should skip AI"""
        now = time.time()
        
        # Clean old history
        self._clean_old_records(now)
        
        # Check if in degradation mode
        if self.degradation_mode and now < self.degraded_until:
            if self.config.pause_on_limit:
                wait_time = self.degraded_until - now
                logger.info(f"AI in degradation mode, waiting {wait_time:.1f} seconds")
                await asyncio.sleep(wait_time)
                self.degradation_mode = False
            else:
                logger.info("AI disabled due to rate limits")
                return False
        
        # Calculate current limits with dynamic adjustment
        effective_rpm = int(self.config.max_requests_per_minute * self.current_rate_multiplier)
        effective_tph = int(self.config.max_tokens_per_hour * self.current_rate_multiplier)
        effective_cph = self.config.max_cost_per_hour * self.current_rate_multiplier
        
        # Check request rate
        recent_requests = len([r for r in self.request_history if now - r < 60])
        if recent_requests >= effective_rpm:
            await self._handle_rate_limit("requests per minute", 60)
            return False
        
        # Check token usage
        recent_tokens = sum(t['tokens'] for t in self.token_history if now - t['timestamp'] < 3600)
        if recent_tokens >= effective_tph:
            await self._handle_rate_limit("tokens per hour", 3600)
            return False
        
        # Check cost usage
        recent_cost = sum(c['cost'] for c in self.cost_history if now - c['timestamp'] < 3600)
        if recent_cost >= effective_cph:
            await self._handle_rate_limit("cost per hour", 3600)
            return False
        
        return True
    
    async def record_request(self, tokens_used: int, cost: float, success: bool = True):
        """Record API usage and adjust rates dynamically"""
        now = time.time()
        
        # Record usage
        self.request_history.append(now)
        self.token_history.append({'timestamp': now, 'tokens': tokens_used})
        self.cost_history.append({'timestamp': now, 'cost': cost})
        
        # Update session stats
        self.session_stats['total_requests'] += 1
        self.session_stats['total_tokens'] += tokens_used
        self.session_stats['total_cost'] += cost
        
        if success:
            # Success - gradually increase rate if we've been conservative'
            self.consecutive_errors = 0
            if self.current_rate_multiplier < 1.0:
                self.current_rate_multiplier = min(1.0, self.current_rate_multiplier + 0.1)
        else:
            # Error - record and potentially decrease rate
            self.error_history.append(now)
            self.session_stats['errors'] += 1
            self.consecutive_errors += 1
            self.last_error_time = now
            
            # Decrease rate after multiple consecutive errors
            if self.consecutive_errors >= 3:
                self.current_rate_multiplier = max(0.3, self.current_rate_multiplier * 0.7)
                logger.warning(f"AI rate limited due to errors, reduced to {self.current_rate_multiplier:.1%} of normal rate")
    
    async def _handle_rate_limit(self, limit_type: str, window_seconds: int):
        """Handle rate limit with adaptive backoff"""
        self.session_stats['rate_limit_hits'] += 1
        logger.warning(f"AI rate limit hit: {limit_type}")
        
        if self.config.pause_on_limit:
            # Calculate adaptive backoff time
            base_backoff = min(window_seconds * 0.1, 60)  # Max 1 minute base
            backoff_time = base_backoff * (1.5 ** min(self.consecutive_errors, 5))  # Exponential up to 5 errors
            backoff_time = min(backoff_time, self.config.max_backoff_seconds)
            
            self.degradation_mode = True
            self.degraded_until = time.time() + backoff_time
            
            logger.info(f"AI paused for {backoff_time:.1f} seconds due to {limit_type} limit")
        else:
            self.degradation_mode = True
            self.degraded_until = time.time() + 300  # 5 minute cooldown
    
    def _clean_old_records(self, now: float):
        """Clean up old usage records"""
        # Keep last hour for tokens/cost
        self.token_history = [t for t in self.token_history if now - t['timestamp'] < 3600]
        self.cost_history = [c for c in self.cost_history if now - c['timestamp'] < 3600]
    def _clean_old_records(self, now: float):
        
        # Keep last minute for requests
        self.request_history = [r for r in self.request_history if now - r < 60]
        
        # Keep last hour for errors
        self.error_history = [e for e in self.error_history if now - e < 3600]
    
def get_usage_stats(self) -> Dict[str, Any]:
        """Get comprehensive usage statistics"""
        now = time.time()
        self._clean_old_records(now)
        
        recent_requests = len([r for r in self.request_history if now - r < 60])
        recent_tokens = sum(t['tokens'] for t in self.token_history if now - t['timestamp'] < 3600)
        recent_cost = sum(c['cost'] for c in self.cost_history if now - c['timestamp'] < 3600)
        recent_errors = len([e for e in self.error_history if now - e < 3600])
        
        return {
            'session_totals': self.session_stats,
            'current_usage': {
                'requests_last_minute': recent_requests,
                'tokens_last_hour': recent_tokens,
                'cost_last_hour': recent_cost,
                'errors_last_hour': recent_errors
            },
            'rate_status': {
                'current_multiplier': self.current_rate_multiplier,
                'degradation_mode': self.degradation_mode,
                'consecutive_errors': self.consecutive_errors
            },
            'limits': {
                'max_requests_per_minute': self.config.max_requests_per_minute,
                'max_tokens_per_hour': self.config.max_tokens_per_hour,
                'max_cost_per_hour': self.config.max_cost_per_hour
            }
        }

class ConfigurableAIProvider(ABC):
    """Enhanced AI provider interface with configurability"""
    
    def __init__(self, config, user_settings: AIConfigSettings):
        self.config = config
        self.user_settings = user_settings
        self.total_tokens_used = 0
        self.total_cost = 0.0
        self.success_count = 0
        self.error_count = 0
        self.prompt_templates = LegalPromptTemplates(case_type=user_settings.case_type)
    
    @abstractmethod
    async def analyze_content(self, content: str, analysis_type: str, 
                            context: Dict[str, Any] = None) -> Dict[str, Any]:
        """Analyze content with specified analysis type"""
        pass
    
    @abstractmethod
    def is_available(self) -> bool:
        """Check if provider is available"""
        pass
    
    def get_analysis_prompt(self, analysis_type: str, context: Dict[str, Any] = None) -> str:
        """Get appropriate prompt based on analysis type and user settings"""
        if analysis_type == "document_intelligence":
            return self.prompt_templates.get_document_analysis_prompt(context)
        elif analysis_type == "legal_analysis":
            return self.prompt_templates.get_legal_analysis_prompt(context)
        elif analysis_type == "pattern_discovery":
            return self.prompt_templates.get_pattern_discovery_prompt(context)
        else:
            return "Analyze the provided content and provide structured insights."
    
    def estimate_cost(self, content_length: int, analysis_type: str) -> float:
        """Estimate cost for analysis"""
        # Rough token estimation (1 token ≈ 4 characters)
        estimated_tokens = content_length // 4
        
        # Add prompt overhead
        prompt_overhead = {
            "document_intelligence": 500,
            "legal_analysis": 800,
            "pattern_discovery": 600
        }
        estimated_tokens += prompt_overhead.get(analysis_type, 400)
        
        # Add response tokens (estimated)
        estimated_tokens += 1000
        
        return estimated_tokens * self.config.cost_per_token
    
    def should_analyze(self, content: str, analysis_type: str) -> bool:
        """Determine if content should be analyzed based on user settings"""
        if len(content) > self.user_settings.max_content_length:
            logger.info(f"Content too long ({len(content)} chars), truncating")
            return True  # Will truncate in analyze_content
        
        estimated_cost = self.estimate_cost(len(content), analysis_type)
        if estimated_cost > 1.0:  # More than $1 per file
            logger.warning(f"High estimated cost (${estimated_cost:.2f}) for {analysis_type}")
            # Could add user confirmation here in future
        
        return True

class EnhancedOpenAIProvider(ConfigurableAIProvider):
    """Enhanced OpenAI provider with configurability and error handling"""
    
    def __init__(self, config, user_settings: AIConfigSettings):
        super().__init__(config, user_settings)
        if OPENAI_AVAILABLE and config.api_key:
            self.client = openai.AsyncOpenAI(
                api_key=config.api_key,
                base_url=config.base_url,
                timeout=config.timeout
            )
        else:
            self.client = None
    
    def is_available(self) -> bool:
        return OPENAI_AVAILABLE and self.config.api_key and self.config.enabled and self.client is not None
    
    async def analyze_content(self, content: str, analysis_type: str, 
                            context: Dict[str, Any] = None) -> Dict[str, Any]:
        """Enhanced content analysis with configurability"""
        if not self.is_available():
            raise ValueError("OpenAI provider not available")
        
        try:
            # Truncate content if needed
            if len(content) > self.user_settings.max_content_length:
                content = content[:self.user_settings.max_content_length] + "\n[Content truncated due to length limits]"
            
            # Get appropriate prompt
            system_prompt = self.get_analysis_prompt(analysis_type, context)
            
            # Prepare messages
            messages = [{"role": "system", "content": system_prompt}]
            
            # Add context if provided
            if context:
                context_msg = f"Additional Context: {json.dumps(context, indent=2)}\n\n"
                content = context_msg + content
            
            messages.append({"role": "user", "content": content})
            
            # Adjust model and parameters based on user settings
            model = self._select_model()
            temperature = self._get_temperature()
            max_tokens = self._get_max_tokens(analysis_type)
            
            # Make API call with retry logic
            response = await self._make_api_call_with_retry(
                messages=messages,
                model=model,
                temperature=temperature,
                max_tokens=max_tokens
            )
            
            # Track usage
            tokens_used = response.usage.total_tokens if response.usage else 0
            self.total_tokens_used += tokens_used
            cost = tokens_used * self.config.cost_per_token
            self.total_cost += cost
            self.success_count += 1
            
            return {
                "response": response.choices[0].message.content,
                "tokens_used": tokens_used,
                "cost": cost,
                "model": model,
                "provider": "openai",
                "analysis_type": analysis_type,
                "success": True
            }
            
        except Exception as e:
            self.error_count += 1
            logger.error(f"OpenAI API error: {e}")
            raise
    
    def _select_model(self) -> str:
        """Select appropriate model based on user settings"""
        if self.user_settings.analysis_depth == "comprehensive":
            return "gpt-4"  # Best quality
        elif self.user_settings.analysis_depth == "standard":
            return self.config.model or "gpt-4"
        else:  # basic
            return "gpt-3.5-turbo"  # Faster, cheaper
    
    def _get_temperature(self) -> float:
        """Get temperature based on analysis type"""
        # Legal analysis should be more deterministic
        temp_map = {
            "document_intelligence": 0.1,
            "legal_analysis": 0.05,  # Very deterministic for legal analysis
            "pattern_discovery": 0.2   # Slightly more creative for pattern finding
        }
        return temp_map.get("default", self.config.temperature)
    
    def _get_max_tokens(self, analysis_type: str) -> int:
        """Get max tokens based on analysis type and user settings"""
        base_tokens = {
            "document_intelligence": 2000,
            "legal_analysis": 3000,
            "pattern_discovery": 2500
        }
        
        base = base_tokens.get(analysis_type, 2000)
        
        if self.user_settings.analysis_depth == "comprehensive":
            return int(base * 1.5)
        elif self.user_settings.analysis_depth == "basic":
            return int(base * 0.7)
        else:
            return base
    
    async def _make_api_call_with_retry(self, **kwargs) -> Any:
        """Make API call with exponential backoff retry"""
        for attempt in range(self.config.max_retries):
            try:
                response = await self.client.chat.completions.create(**kwargs)
                return response
            except openai.RateLimitError as e:
                if attempt < self.config.max_retries - 1:
                    wait_time = (2 ** attempt) * 1.0  # Exponential backoff
                    logger.warning(f"Rate limit hit, waiting {wait_time}s before retry {attempt + 1}")
                    await asyncio.sleep(wait_time)
                else:
                    raise
            except Exception as e:
                if attempt < self.config.max_retries - 1:
                    wait_time = (2 ** attempt) * 0.5
                    logger.warning(f"API error {e}, retrying in {wait_time}s")
                    await asyncio.sleep(wait_time)
                else:
                    raise

class EnhancedAnthropicProvider(ConfigurableAIProvider):
    """Enhanced Anthropic provider with configurability"""
    
    def __init__(self, config, user_settings: AIConfigSettings):
        super().__init__(config, user_settings)
        if ANTHROPIC_AVAILABLE and config.api_key:
            self.client = anthropic.AsyncAnthropic(api_key=config.api_key)
        else:
            self.client = None
    
    def is_available(self) -> bool:
        return ANTHROPIC_AVAILABLE and self.config.api_key and self.config.enabled and self.client is not None
    
    async def analyze_content(self, content: str, analysis_type: str, 
                            context: Dict[str, Any] = None) -> Dict[str, Any]:
        """Enhanced Anthropic content analysis"""
        if not self.is_available():
            raise ValueError("Anthropic provider not available")
        
        try:
            # Truncate content if needed
            if len(content) > self.user_settings.max_content_length:
                content = content[:self.user_settings.max_content_length] + "\n[Content truncated]"
            
            # Get prompt and construct message
            system_prompt = self.get_analysis_prompt(analysis_type, context)
            
            if context:
                context_str = f"Context: {json.dumps(context, indent=2)}\n\n"
                content = context_str + content
            
            full_prompt = system_prompt + "\n\nContent to analyze:\n" + content
            
            # Select model based on user settings
            model = self._select_model()
            max_tokens = self._get_max_tokens(analysis_type)
            
            # Make API call
            response = await self.client.messages.create(
                model=model,
                max_tokens=max_tokens,
                temperature=self._get_temperature(),
                messages=[{"role": "user", "content": full_prompt}]
            )
            
            # Track usage (approximate for Anthropic)
            tokens_used = len(full_prompt.split()) * 1.3  # Rough estimate
            cost = tokens_used * 0.00001  # Rough cost estimate
            self.total_tokens_used += int(tokens_used)
            self.total_cost += cost
            self.success_count += 1
            
            return {
                "response": response.content[0].text,
                "tokens_used": int(tokens_used),
                "cost": cost,
                "model": model,
                "provider": "anthropic",
                "analysis_type": analysis_type,
                "success": True
            }
            
        except Exception as e:
            self.error_count += 1
            logger.error(f"Anthropic API error: {e}")
            raise
    
    def _select_model(self) -> str:
        """Select Anthropic model based on user settings"""
        if self.user_settings.analysis_depth == "comprehensive":
            return "claude-4-opus-20240229"
        elif self.user_settings.analysis_depth == "standard":
            return self.config.model or "claude-3-sonnet-20240229"
        else:
            return "claude-3-haiku-20240307"
    
    def _get_temperature(self) -> float:
        """Get temperature for Anthropic"""
        return 0.1  # Anthropic works well with low temperature for structured tasks
    
    def _get_max_tokens(self, analysis_type: str) -> int:
        """Get max tokens for Anthropic"""
        base_tokens = {
            "document_intelligence": 2000,
            "legal_analysis": 3000,
            "pattern_discovery": 2500
        }
        
        base = base_tokens.get(analysis_type, 2000)
        
        if self.user_settings.analysis_depth == "comprehensive":
            return int(base * 1.5)
        elif self.user_settings.analysis_depth == "basic":
            return int(base * 0.7)
        else:
            return base

class EnhancedLocalModelProvider(ConfigurableAIProvider):
    """Enhanced local model provider with better configurability"""
    
    def __init__(self, config, user_settings: AIConfigSettings):
        super().__init__(config, user_settings)
        self.base_url = config.base_url or "http://localhost:11434"
        self.available = None  # Cache availability check
    
    def is_available(self) -> bool:
        """Check if local model is available (cached)"""
        if self.available is None:
            self.available = self._check_availability()
        return self.available and self.config.enabled
    
    def _check_availability(self) -> bool:
        """Actually check if local model server is running"""
        if not HTTP_AVAILABLE:
            return False
        
        try:
            response = requests.get(f"{self.base_url}/api/tags", timeout=5)
            return response.status_code == 200
        except:
            return False
    
    async def analyze_content(self, content: str, analysis_type: str, 
                            context: Dict[str, Any] = None) -> Dict[str, Any]:
        """Enhanced local model analysis"""
        if not self.is_available():
            raise ValueError("Local model provider not available")
        
        try:
            # Truncate content if needed
            if len(content) > self.user_settings.max_content_length:
                content = content[:self.user_settings.max_content_length] + "\n[Content truncated]"
            
            # Get prompt
            system_prompt = self.get_analysis_prompt(analysis_type, context)
            
            if context:
                context_str = f"Context: {json.dumps(context, indent=2)}\n\n"
                content = context_str + content
            
            full_prompt = system_prompt + "\n\nContent to analyze:\n" + content
            
            # Select model based on availability and user settings
            model = await self._select_best_model()
            
            # Make API call
            async with httpx.AsyncClient(timeout=self.config.timeout) as client:
                response = await client.post(
                    f"{self.base_url}/api/generate",
                    json={
                        "model": model,
                        "prompt": full_prompt,
                        "stream": False,
                        "options": {
                            "temperature": self._get_temperature(),
                            "num_predict": self._get_max_tokens(analysis_type)
                        }
                    }
                )
                
                if response.status_code != 200:
                    raise Exception(f"Local model API error: {response.status_code}")
                
                result = response.json()
                
                self.success_count += 1
                
                return {
                    "response": result.get("response", ""),
                    "tokens_used": 0,  # Local models don't report usage
                    "cost": 0.0,  # No cost for local models
                    "model": model,
                    "provider": "local",
                    "analysis_type": analysis_type,
                    "success": True
                }
                
        except Exception as e:
            self.error_count += 1
            logger.error(f"Local model API error: {e}")
            raise
    
    async def _select_best_model(self) -> str:
        """Select best available local model"""
        try:
            async with httpx.AsyncClient(timeout=5) as client:
                response = await client.get(f"{self.base_url}/api/tags")
                if response.status_code == 200:
                    models = response.json().get("models", [])
                    model_names = [m.get("name", "") for m in models]
                    
                    # Prefer legal/analysis models if available
                    preferred_models = [
                        "llama2:13b", "llama2:7b", "mistral:7b", "codellama:13b"
                    ]
                    
                    for preferred in preferred_models:
                        if any(preferred in name for name in model_names):
                            return preferred
                    
                    # Fall back to any available model
                    if model_names:
                        return model_names[0]
        except:
            pass
        
        return self.config.model or "llama2"
    
    def _get_temperature(self) -> float:
        """Get temperature for local model"""
        return 0.1  # Low temperature for structured analysis
    
    def _get_max_tokens(self, analysis_type: str) -> int:
        """Get max tokens for local model"""
        # Local models often have smaller context windows
        base_tokens = {
            "document_intelligence": 1000,
            "legal_analysis": 1500,
            "pattern_discovery": 1200
        }
        
        return base_tokens.get(analysis_type, 1000)

class GoogleAIProvider(ConfigurableAIProvider):
    """Google AI provider using OpenAI-compatible interface"""

    def __init__(self, config, user_settings: AIConfigSettings):
        super().__init__(config, user_settings)
        # Ensure openai library is available, as we're using its interface
        if OPENAI_AVAILABLE and config.api_key:
            self.client = openai.AsyncOpenAI(
                api_key=config.api_key, # This will be the Google AI API Key
                base_url=config.base_url, # Should be "https://generativelanguage.googleapis.com/v1beta/models"
                timeout=config.timeout
            )
        else:
            self.client = None

    def is_available(self) -> bool:
        return OPENAI_AVAILABLE and self.config.api_key and self.config.enabled and self.client is not None and "generativelanguage.googleapis.com" in self.config.base_url

    async def analyze_content(self, content: str, analysis_type: str,
                            context: Dict[str, Any] = None) -> Dict[str, Any]:
        if not self.is_available():
            raise ValueError("Google AI provider not available or not configured correctly (check base_url).")

        try:
            if len(content) > self.user_settings.max_content_length:
                content = content[:self.user_settings.max_content_length] + "\n[Content truncated due to length limits]"

            system_prompt = self.get_analysis_prompt(analysis_type, context)
            messages = [{"role": "system", "content": system_prompt}]

            if context:
                context_msg = f"Additional Context: {json.dumps(context, indent=2)}\n\n"
                content = context_msg + content
            messages.append({"role": "user", "content": content})

            model = self._select_model() # This will just use config.model
            temperature = self._get_temperature()
            max_tokens = self._get_max_tokens(analysis_type)

            response = await self._make_api_call_with_retry(
                messages=messages,
                model=model, # User will set this to a Gemini model name
                temperature=temperature,
                max_tokens=max_tokens
                # Ensure no OpenAI specific params like 'response_format' are passed if not supported
            )

            tokens_used = response.usage.total_tokens if response.usage else 0 # This might need adjustment if Google's response differs
            self.total_tokens_used += tokens_used
            cost = tokens_used * self.config.cost_per_token # Placeholder cost
            self.total_cost += cost
            self.success_count += 1

            return {
                "response": response.choices[0].message.content,
                "tokens_used": tokens_used,
                "cost": cost,
                "model": model,
                "provider": "google",
                "analysis_type": analysis_type,
                "success": True
            }
        except Exception as e:
            self.error_count += 1
            logger.error(f"Google AI API error: {e}", exc_info=True)
            # Check for specific Google API errors if possible
            if "API key not valid" in str(e): # This is a guess, error messages might differ
                logger.error("Google AI API key may be invalid or missing.")
            raise

    def _select_model(self) -> str:
        # For Google AI, model is directly specified in config.model by user
        # e.g., "gemini-1.5-pro-latest" or "models/gemini-1.5-pro-latest"
        if not self.config.model:
            logger.warning("Google AI model not specified in config, defaulting to 'gemini-pro'")
            return "gemini-pro"
        return self.config.model

    def _get_temperature(self) -> float:
        return self.config.temperature

    def _get_max_tokens(self, analysis_type: str) -> int:
        base_tokens = {"document_intelligence": 2000, "legal_analysis": 3000, "pattern_discovery": 2500}
        base = base_tokens.get(analysis_type, 2000)
        if self.user_settings.analysis_depth == "comprehensive": return int(base * 1.5)
        elif self.user_settings.analysis_depth == "basic": return int(base * 0.7)
        return base

    async def _make_api_call_with_retry(self, **kwargs) -> Any:
        # This uses the openai.RateLimitError, which might not be directly applicable
        # if Google's rate limits behave differently via the OpenAI library shim.
        # This might need refinement based on actual Google API error responses.
        for attempt in range(self.config.max_retries):
            try:
                response = await self.client.chat.completions.create(**kwargs)
                return response
            except openai.RateLimitError as e: # Check if Google errors map to this
                if attempt < self.config.max_retries - 1:
                    wait_time = (2 ** attempt) * 1.0
                    logger.warning(f"Google AI rate limit hit (or error mapped to it), waiting {wait_time}s before retry {attempt + 1}")
                    await asyncio.sleep(wait_time)
                else:
                    raise
            except Exception as e:
                if attempt < self.config.max_retries - 1:
                    wait_time = (2 ** attempt) * 0.5
                    logger.warning(f"Google AI API error '{e}', retrying in {wait_time}s")
                    await asyncio.sleep(wait_time)
                else:
                    raise

class EnhancedAIFoundationPlugin:
    """Production-ready AI Foundation Plugin with comprehensive configurability"""
    
    def __init__(self, config_path: str = "config/ai_config.json"):
        self.config_path = config_path
        self.providers = {}
        self.agents = {}
        self.user_settings = AIConfigSettings()
        self.rate_limiter = None
        
        # Load configuration
        self.load_configuration()
        
        # Initialize rate limiter
        if hasattr(self.config, 'ai_rate_limits'):
            self.rate_limiter = EnhancedAIRateLimiter(self.config.ai_rate_limits)
        
        # Initialize providers
        self.initialize_providers()
        
        # Initialize agents
        self.initialize_agents()
    
    def load_configuration(self):
        """Load comprehensive AI configuration"""
        if Path(self.config_path).exists():
            with open(self.config_path, 'r') as f:
                config_data = json.load(f)
            
            # Load user settings
            if 'user_settings' in config_data:
                self.user_settings = AIConfigSettings(**config_data['user_settings'])
            
            self.config = type('Config', (), config_data)()
        else:
            # Create comprehensive default configuration
            self.config = self.create_default_config()
            self.save_configuration()
    
    def create_default_config(self) -> Any:
        """Create comprehensive default configuration"""
        config_dict = {
            "providers": {
                "openai": {
                    "provider_name": "openai",
                    "api_key": "",  # User must add
                    "model": "gpt-4",
                    "temperature": 0.1,
                    "max_tokens": 4000,
                    "timeout": 60,
                    "max_retries": 3,
                    "enabled": True,
                    "cost_per_token": 0.00003  # GPT-4 pricing (approximate)
                },
                "anthropic": {
                    "provider_name": "anthropic",
                    "api_key": "",  # User must add
                    "model": "claude-3-sonnet-20240229",
                    "temperature": 0.1,
                    "max_tokens": 4000,
                    "timeout": 60,
                    "max_retries": 3,
                    "enabled": False,  # Disabled by default
                    "cost_per_token": 0.00001  # Approximate
                },
                "local": {
                    "provider_name": "local",
                    "base_url": "http://localhost:11434",
                    "model": "llama2",
                    "temperature": 0.1,
                    "max_tokens": 2000,
                    "timeout": 120,
                    "max_retries": 2,
                    "enabled": False,  # Disabled by default
                    "cost_per_token": 0.0  # No cost for local
                },
                "google": {
                    "provider_name": "google",
                    "api_key": "",  # User must add their Google AI API Key
                    "model": "gemini-1.5-pro-latest", # Default model, user can change
                    "base_url": "https://generativelanguage.googleapis.com/v1beta/models", # OpenAI-compatible endpoint for Gemini
                    "temperature": 0.1,
                    "max_tokens": 4000, # Default, should be adjusted based on model
                    "timeout": 60,
                    "max_retries": 3,
                    "enabled": False, # Default to disabled
                    "cost_per_token": 0.000002  # Placeholder: e.g., Gemini 1.5 Pro input pricing, user should verify/update
                }
            },
            "user_settings": {
                "preferred_provider": "openai",
                "fallback_providers": ["anthropic", "local"],
                "analysis_depth": "standard",
                "confidence_threshold": 0.6,
                "enable_multi_agent": True,
                "enable_cross_validation": False,
                "case_type": "general",
                "jurisdiction": "US_Federal",
                "legal_standards": [],
                "max_content_length": 50000,
                "batch_processing": True,
                "parallel_agents": True,
                "cache_results": True,
                "include_citations": True,
                "generate_summaries": True,
                "legal_memo_format": False,
                "confidence_explanations": True
            },
            "ai_rate_limits": {
                "max_requests_per_minute": 20,
                "max_tokens_per_hour": 100000,
                "max_cost_per_hour": 10.0,
                "initial_backoff_seconds": 1.0,
                "max_backoff_seconds": 300.0,
                "backoff_multiplier": 2.0,
                "pause_on_limit": True,
                "retry_failed_requests": True,
                "max_retries": 3,
                "track_usage": True,
                "usage_log_file": "ai_usage.log"
            },
            "agents": {
                "document_intelligence": {
                    "enabled": True,
                    "provider": "openai",
                    "analysis_type": "document_intelligence",
                    "priority": 1
                },
                "legal_analysis": {
                    "enabled": True,
                    "provider": "openai", 
                    "analysis_type": "legal_analysis",
                    "priority": 2
                },
                "pattern_discovery": {
                    "enabled": False,  # Disabled by default (resource intensive)
                    "provider": "openai",
                    "analysis_type": "pattern_discovery",
                    "priority": 3
                }
            },
            "settings": {
                "max_concurrent_agents": 3,
                "enable_caching": True,
                "log_level": "INFO",
                "auto_fallback": True,
                "quality_threshold": 0.7
            }
        }
        
        return type('Config', (), config_dict)()
    
    def save_configuration(self):
        """Save current configuration to file"""
        config_dict = {
            "providers": self.config.providers,
            "user_settings": asdict(self.user_settings),
            "ai_rate_limits": self.config.ai_rate_limits,
            "agents": self.config.agents,
            "settings": self.config.settings
        }
        
        Path(self.config_path).parent.mkdir(parents=True, exist_ok=True)
        with open(self.config_path, 'w') as f:
            json.dump(config_dict, f, indent=2)
    
    def update_user_settings(self, **kwargs):
        """Update user settings and reinitialize if needed"""
        updated = False
        for key, value in kwargs.items():
            if hasattr(self.user_settings, key):
                setattr(self.user_settings, key, value)
                updated = True
        
        if updated:
            # Reinitialize providers with new settings
            self.initialize_providers()
            # Save updated config
            self.save_configuration()
            logger.info("User settings updated and providers reinitialized")
    
    def initialize_providers(self):
        """Initialize AI providers with user settings"""
        self.providers = {}
        
        for provider_name, provider_config in self.config.providers.items():
            config_obj = type('ProviderConfig', (), provider_config)()
            
            try:
                if provider_name == "openai":
                    self.providers[provider_name] = EnhancedOpenAIProvider(config_obj, self.user_settings)
                elif provider_name == "anthropic":
                    self.providers[provider_name] = EnhancedAnthropicProvider(config_obj, self.user_settings)
                elif provider_name == "local":
                    self.providers[provider_name] = EnhancedLocalModelProvider(config_obj, self.user_settings)
                elif provider_name == "google":
                    self.providers[provider_name] = GoogleAIProvider(config_obj, self.user_settings)
                    
                logger.info(f"Provider {provider_name}: {'✓' if self.providers[provider_name].is_available() else '✗'}")
            except Exception as e:
                logger.error(f"Failed to initialize provider {provider_name}: {e}")
    
    def initialize_agents(self):
        """Initialize AI agents with prioritization"""
        self.agents = {}
        
        # Sort agents by priority
        agent_configs = sorted(
            self.config.agents.items(), 
            key=lambda x: x[1].get('priority', 999)
        )
        
        for agent_name, agent_config in agent_configs:
            if agent_config['enabled']:
                provider_name = agent_config['provider']
                
                if provider_name in self.providers and self.providers[provider_name].is_available():
                    self.agents[agent_name] = {
                        'provider': self.providers[provider_name],
                        'config': agent_config,
                        'analysis_type': agent_config['analysis_type']
                    }
                    logger.info(f"Agent {agent_name}: ✓ (via {provider_name})")
                else:
                    # Try fallback providers
                    for fallback_provider in self.user_settings.fallback_providers:
                        if (fallback_provider in self.providers and 
                            self.providers[fallback_provider].is_available()):
                            self.agents[agent_name] = {
                                'provider': self.providers[fallback_provider],
                                'config': agent_config,
                                'analysis_type': agent_config['analysis_type']
                            }
                            logger.info(f"Agent {agent_name}: ✓ (via {fallback_provider} fallback)")
                            break
                    else:
                        logger.warning(f"Agent {agent_name}: ✗ (no available providers)")
    
    async def analyze_file_content(self, content: str, file_path: str = "", 
                                 context: Dict[str, Any] = None) -> Dict[str, Any]:
        """Enhanced file content analysis with rate limiting and fallbacks"""
        results = {}
        
        # Check rate limits first
        if self.rate_limiter and not await self.rate_limiter.check_and_wait_if_needed():
            logger.warning(f"Rate limited - skipping AI analysis for {file_path}")
            return {"rate_limited": True, "message": "AI analysis skipped due to rate limits"}
        
        # Determine which agents to run
        agents_to_run = self._select_agents_for_analysis(content, context)
        
        if self.user_settings.parallel_agents and len(agents_to_run) > 1:
            # Run agents in parallel
            tasks = []
            for agent_name in agents_to_run:
                if agent_name in self.agents:
                    task = self._run_single_agent(agent_name, content, file_path, context)
                    tasks.append((agent_name, task))
            
            # Execute tasks
            for agent_name, task in tasks:
                try:
                    result = await task
                    results[agent_name] = result
                except Exception as e:
                    logger.error(f"Agent {agent_name} failed: {e}")
                    results[agent_name] = {"error": str(e), "success": False}
        else:
            # Run agents sequentially
            for agent_name in agents_to_run:
                if agent_name in self.agents:
                    try:
                        result = await self._run_single_agent(agent_name, content, file_path, context)
                        results[agent_name] = result
                        
                        # Check if we should continue based on quality
                        if (result.get('success', False) and 
                            result.get('confidence', 0) < self.config.settings.get('quality_threshold', 0.7)):
                            logger.info(f"Low quality result from {agent_name}, trying next agent")
                            continue
                            
                    except Exception as e:
                        logger.error(f"Agent {agent_name} failed: {e}")
                        results[agent_name] = {"error": str(e), "success": False}
        
        return results
    
    def _select_agents_for_analysis(self, content: str, context: Dict[str, Any] = None) -> List[str]:
        """Select which agents should analyze the content"""
        agents_to_run = []
        
        # Always run document intelligence first
        if "document_intelligence" in self.agents:
            agents_to_run.append("document_intelligence")
        
        # Add legal analysis if enabled
        if ("legal_analysis" in self.agents and 
            self.user_settings.analysis_depth in ["standard", "comprehensive"]):
            agents_to_run.append("legal_analysis")
        
        # Add pattern discovery for comprehensive analysis
        if ("pattern_discovery" in self.agents and 
            self.user_settings.analysis_depth == "comprehensive"):
            agents_to_run.append("pattern_discovery")
        
        return agents_to_run
    
    async def _run_single_agent(self, agent_name: str, content: str, 
                              file_path: str, context: Dict[str, Any] = None) -> Dict[str, Any]:
        """Run a single agent with error handling and usage tracking"""
        agent = self.agents[agent_name]
        provider = agent['provider']
        analysis_type = agent['analysis_type']
        
        start_time = time.time()
        
        try:
            # Check if content should be analyzed
            if not provider.should_analyze(content, analysis_type):
                return {
                    "skipped": True,
                    "reason": "Content filtering",
                    "success": False
                }
            
            # Perform analysis
            result = await provider.analyze_content(content, analysis_type, context)
            
            # Parse and enhance result
            enhanced_result = self._parse_ai_response(result, agent_name, file_path)
            enhanced_result['processing_time'] = time.time() - start_time
            
            # Record usage with rate limiter
            if self.rate_limiter:
                await self.rate_limiter.record_request(
                    tokens_used=result.get('tokens_used', 0),
                    cost=result.get('cost', 0.0),
                    success=result.get('success', True)
                )
            
            return enhanced_result
            
        except Exception as e:
            # Record failed request
            if self.rate_limiter:
                await self.rate_limiter.record_request(0, 0.0, success=False)
            
            error_result = {
                "error": str(e),
                "success": False,
                "agent_name": agent_name,
                "analysis_type": analysis_type,
                "processing_time": time.time() - start_time
            }
            
            logger.error(f"Agent {agent_name} failed for {file_path}: {e}")
            return error_result
    
    def _parse_ai_response(self, raw_result: Dict[str, Any], agent_name: str, 
                          file_path: str) -> Dict[str, Any]:
        """Parse and structure AI response"""
        response_text = raw_result.get('response', '')
        
        # Try to extract JSON from response
        structured_data = {}
        try:
            import re
            json_match = re.search(r'\{.*\}', response_text, re.DOTALL)
            if json_match:
                structured_data = json.loads(json_match.group())
        except:
            # If JSON parsing fails, create basic structure
            structured_data = {
                "summary": response_text[:500] if response_text else "No response",
                "full_response": response_text,
                "structured": False
            }
        
        # Enhance with metadata
        result = {
            "agent_name": agent_name,
            "analysis_type": raw_result.get('analysis_type', 'unknown'),
            "confidence_score": self._extract_confidence(structured_data),
            "findings": structured_data,
            "entities_found": self._extract_entities(structured_data),
            "tags": self._extract_tags(structured_data),
            "legal_significance": structured_data.get('legal_significance', ''),
            "probative_value": self._extract_numeric_value(structured_data, 'probative_value'),
            "relevance_score": self._extract_numeric_value(structured_data, 'relevance_score'),
            "processing_time": 0.0,  # Will be set by caller
            "metadata": {
                "file_path": file_path,
                "provider": raw_result.get('provider', 'unknown'),
                "model": raw_result.get('model', 'unknown'),
                "tokens_used": raw_result.get('tokens_used', 0),
                "cost": raw_result.get('cost', 0.0),
                "user_settings": {
                    "analysis_depth": self.user_settings.analysis_depth,
                    "case_type": self.user_settings.case_type,
                    "jurisdiction": self.user_settings.jurisdiction
                }
            },
            "timestamp": datetime.now().isoformat(),
            "success": raw_result.get('success', True)
        }
        
        return result
    
    def _extract_confidence(self, data: Dict[str, Any]) -> float:
        """Extract confidence score from AI response"""
        for key in ['confidence', 'confidence_score', 'certainty']:
            if key in data:
                try:
                    return float(data[key])
                except:
                    pass
        
        # Default confidence based on structure quality
        if data.get('structured', True):
            return 0.7
        else:
            return 0.4
    
    def _extract_entities(self, data: Dict[str, Any]) -> List[Dict[str, Any]]:
        """Extract entities from AI response"""
        entities = []
        
        # Look for various entity fields
        entity_fields = ['key_parties', 'entities', 'people', 'organizations']
        for field in entity_fields:
            if field in data and isinstance(data[field], list):
                for entity in data[field]:
                    if isinstance(entity, str):
                        entities.append({"type": field, "value": entity, "confidence": 0.8})
                    elif isinstance(entity, dict):
                        entities.append(entity)
        
        # Look for financial amounts
        if 'financial_amounts' in data and isinstance(data['financial_amounts'], list):
            for amount in data['financial_amounts']:
                entities.append({"type": "money", "value": amount, "confidence": 0.9})
        
        # Look for dates
        if 'important_dates' in data and isinstance(data['important_dates'], list):
            for date in data['important_dates']:
                entities.append({"type": "date", "value": date, "confidence": 0.8})
        
        return entities
    
    def _extract_tags(self, data: Dict[str, Any]) -> List[str]:
        """Extract tags from AI response"""
        tags = []
        
        # Extract from various fields
        if 'evidence_category' in data:
            tags.append(data['evidence_category'])
        
        if 'document_type' in data:
            tags.append(data['document_type'])
        
        if 'legal_theory_support' in data and isinstance(data['legal_theory_support'], dict):
            tags.extend(data['legal_theory_support'].keys())
        
        if 'key_facts' in data and isinstance(data['key_facts'], list):
            tags.append('factual_evidence')
        
        # Add confidence-based tags
        confidence = self._extract_confidence(data)
        if confidence > 0.8:
            tags.append('high_confidence')
        elif confidence < 0.5:
            tags.append('low_confidence')
        
        # Add case-type specific tags
        tags.append(f"case_type_{self.user_settings.case_type}")
        
        return list(set(tags))  # Remove duplicates
    
    def _extract_numeric_value(self, data: Dict[str, Any], key: str) -> float:
        """Extract numeric value from AI response"""
        if key in data:
            try:
                return float(data[key])
            except:
                pass
        
        # Default values based on key type
        defaults = {
            'probative_value': 0.5,
            'relevance_score': 0.5,
            'prejudicial_impact': 0.1,
            'admissibility_score': 0.7
        }
        
        return defaults.get(key, 0.0)
    
    def get_comprehensive_status(self) -> Dict[str, Any]:
        """Get comprehensive status of AI system"""
        status = {
            "providers": {},
            "agents": {},
            "rate_limiter": {},
            "user_settings": asdict(self.user_settings),
            "system_health": "healthy"
        }
        
        # Provider status
        for name, provider in self.providers.items():
            status["providers"][name] = {
                "available": provider.is_available(),
                "enabled": provider.config.enabled,
                "model": provider.config.model,
                "total_requests": provider.success_count + provider.error_count,
                "success_rate": provider.success_count / max(provider.success_count + provider.error_count, 1),
                "total_tokens": provider.total_tokens_used,
                "total_cost": provider.total_cost
            }
        
        # Agent status
        for name, agent in self.agents.items():
            provider_name = agent['config']['provider']
            status["agents"][name] = {
                "enabled": True,
                "provider": provider_name,
                "provider_available": agent['provider'].is_available(),
                "analysis_type": agent['analysis_type'],
                "priority": agent['config'].get('priority', 999)
            }
        
        # Rate limiter status
        if self.rate_limiter:
            status["rate_limiter"] = self.rate_limiter.get_usage_stats()
        
        # System health assessment
        available_providers = sum(1 for p in status["providers"].values() if p["available"])
        available_agents = sum(1 for a in status["agents"].values() if a["provider_available"])
        
        if available_providers == 0:
            status["system_health"] = "critical"
        elif available_agents < len(self.agents) / 2:
            status["system_health"] = "degraded"
        elif self.rate_limiter and self.rate_limiter.degradation_mode:
            status["system_health"] = "rate_limited"
        
        return status
 
    def generate_usage_report(self) -> str:
        """Generate comprehensive usage report"""
        status = self.get_comprehensive_status()
        
        report = f"""# AI Foundation Plugin Usage Report"

Generated: {datetime.now().strftime('%Y-%m-%d %H:%M:%S')}
System Health: {status['system_health'].upper()}

## Provider Performance
"""
        
        for provider_name, provider_data in status["providers"].items():
            availability = "✓" if provider_data["available"] else "✗"
            report += f"""
### {provider_name.title()} {availability}
- **Model**: {provider_data['model']}
- **Total Requests**: {provider_data['total_requests']}
- **Success Rate**: {provider_data['success_rate']:.1%}
- **Tokens Used**: {provider_data['total_tokens']:,}
- **Total Cost**: ${provider_data['total_cost']:.2f}
"""
        
        report += "\n## Agent Status\n"
        for agent_name, agent_data in status["agents"].items():
            availability = "✓" if agent_data["provider_available"] else "✗"
            report += f"- **{agent_name}** {availability} (via {agent_data['provider']})\n"
        
        if status["rate_limiter"]:
            rl = status["rate_limiter"]
            report += f"""
## Rate Limiting Status
- **Current Rate Multiplier**: {rl['rate_status']['current_multiplier']:.1%}
- **Requests (last minute)**: {rl['current_usage']['requests_last_minute']}/{rl['limits']['max_requests_per_minute']}
- **Tokens (last hour)**: {rl['current_usage']['tokens_last_hour']:,}/{rl['limits']['max_tokens_per_hour']:,}
- **Cost (last hour)**: ${rl['current_usage']['cost_last_hour']:.2f}/${rl['limits']['max_cost_per_hour']:.2f}
- **Rate Limit Hits**: {rl['session_totals']['rate_limit_hits']}
"""
        
        report += f"""
## Current Configuration
- **Preferred Provider**: {status['user_settings']['preferred_provider']}
- **Analysis Depth**: {status['user_settings']['analysis_depth']}
- **Case Type**: {status['user_settings']['case_type']}
- **Jurisdiction**: {status['user_settings']['jurisdiction']}
- **Multi-Agent**: {"Enabled" if status['user_settings']['enable_multi_agent'] else "Disabled"}
- **Parallel Processing**: {"Enabled" if status['user_settings']['parallel_agents'] else "Disabled"}

## Recommendations
"""
        
        # Generate recommendations based on status
        if status["system_health"] == "critical":
            report += "- **CRITICAL**: No AI providers available. Check API keys and network connectivity.\n"
        elif status["system_health"] == "degraded":
            report += "- **WARNING**: Some AI agents unavailable. Consider enabling fallback providers.\n"
        elif status["system_health"] == "rate_limited":
            report += "- **INFO**: Currently rate limited. Consider upgrading API limits or enabling local models.\n"
        
        # Cost optimization recommendations
        total_cost = sum(p["total_cost"] for p in status["providers"].values())
        if total_cost > 50:
            report += f"- **COST**: High usage (${total_cost:.2f}). Consider using local models for basic analysis.\n"
        
        return report
    
    def export_configuration(self, file_path: str = None) -> str:
        """Export current configuration for sharing/backup"""
        if file_path is None:
            file_path = f"lcas_ai_config_backup_{datetime.now().strftime('%Y%m%d_%H%M%S')}.json"
        
        config_export = {
            "version": "2.0",
            "export_date": datetime.now().isoformat(),
            "user_settings": asdict(self.user_settings),
            "provider_settings": {
                name: {k: v for k, v in config.items() if k != 'api_key'}  # Don't export API keys'
                for name, config in self.config.providers.items()
            },
            "agent_settings": self.config.agents,
            "rate_limit_settings": self.config.ai_rate_limits
        }
        
        with open(file_path, 'w') as f:
            json.dump(config_export, f, indent=2)
        
        logger.info(f"Configuration exported to {file_path}")
        return file_path
    
    def import_configuration(self, file_path: str):
        """Import configuration from backup/sharing"""
        with open(file_path, 'r') as f:
            config_import = json.load(f)
        
        if config_import.get('version') != "2.0":
            logger.warning("Configuration version mismatch - some settings may not import correctly")
        
        # Import user settings
        if 'user_settings' in config_import:
            self.user_settings = AIConfigSettings(**config_import['user_settings'])
        
        # Import other settings (preserving existing API keys)
        if 'provider_settings' in config_import:
            for provider_name, settings in config_import['provider_settings'].items():
                if provider_name in self.config.providers:
                    # Preserve existing API key
                    api_key = self.config.providers[provider_name].get('api_key', '')
                    self.config.providers[provider_name].update(settings)
                    if api_key:
                        self.config.providers[provider_name]['api_key'] = api_key
        
        # Reinitialize with new settings
        self.initialize_providers()
        self.initialize_agents()
        self.save_configuration()
        
        logger.info(f"Configuration imported from {file_path}")

# Factory function for LCAS integration
<<<<<<< HEAD
=======
        feat/ai-integration-fix

        feat/ai-integration-fix

      feat/ai-integration-fix
        main
        main
>>>>>>> 179f7e41
def create_enhanced_ai_plugin(lcas_config) -> "EnhancedAIFoundationPlugin":
    """Factory function to create enhanced AI plugin for LCAS"""
    
    # Extract AI configuration from LCAS config if available
    config_path = getattr(lcas_config, 'ai_config_path', 'config/ai_config.json')
    
    # Create the enhanced plugin
    ai_plugin = EnhancedAIFoundationPlugin(config_path)
    
    # Update user settings based on LCAS config
    if hasattr(lcas_config, 'case_theory'):
        ai_plugin.update_user_settings(
            case_type=lcas_config.case_theory.case_type,
            analysis_depth=getattr(lcas_config, 'ai_analysis_depth', 'standard'),
            confidence_threshold=getattr(lcas_config, 'ai_confidence_threshold', 0.6)
        )
    
    logger.info("Enhanced AI Foundation Plugin created and configured for LCAS")
    return ai_plugin

    def create_enhanced_ai_plugin(lcas_config) -> EnhancedAIFoundationPlugin:
        """Factory function to create enhanced AI plugin for LCAS"""

        # Extract AI configuration from LCAS config if available
        config_path = getattr(lcas_config, 'ai_config_path', 'config/ai_config.json')

        # Create the enhanced plugin
        ai_plugin = EnhancedAIFoundationPlugin(config_path)

        # Update user settings based on LCAS config
        if hasattr(lcas_config, 'case_theory'):
            ai_plugin.update_user_settings(
                case_type=lcas_config.case_theory.case_type,
                analysis_depth=getattr(lcas_config, 'ai_analysis_depth', 'standard'),
                confidence_threshold=getattr(lcas_config, 'ai_confidence_threshold', 0.6)
            )

        logger.info("Enhanced AI Foundation Plugin created and configured for LCAS")
        return ai_plugin
        main

# Backward compatibility
def create_ai_plugin(lcas_config):
    """Backward compatible factory function"""
    return create_enhanced_ai_plugin(lcas_config)

# Example usage and testing
if __name__ == "__main__":
    async def test_enhanced_plugin():
        """Test the enhanced AI plugin functionality"""
        print("Testing Enhanced AI Foundation Plugin...")
        
        # Create plugin with default settings
        plugin = EnhancedAIFoundationPlugin()
        
        # Display status
        status = plugin.get_comprehensive_status()
        print(f"\nSystem Health: {status['system_health']}")
        
        # Show provider availability
        print("\nProvider Status:")
        for name, data in status['providers'].items():
            print(f"  {name}: {'✓' if data['available'] else '✗'} ({data['model']})")
        
        # Show agent status
        print("\nAgent Status:")
        for name, data in status['agents'].items():
            print(f"  {name}: {'✓' if data['provider_available'] else '✗'} via {data['provider']}")
        
        # Test configuration updates
        print("\nTesting configuration updates...")
        plugin.update_user_settings(
            case_type="family_law",
            analysis_depth="comprehensive",
            jurisdiction="California"
        )
        print("  ✓ Settings updated")
        
        # Test analysis if providers available
        available_providers = [name for name, data in status['providers'].items() if data['available']]
        
        if available_providers:
            print(f"\nTesting analysis with {available_providers[0]}...")
            
            test_content = """
            Email from John to Mary dated March 15, 2023.
            Subject: Financial Disclosure Issues
            
            Mary, I've been reviewing our financial statements and noticed some '
            discrepancies in the cryptocurrency accounts. The Bitcoin wallet 
            shows a balance of $75,000 but the disclosed amount was only $25,000.
            We need to address this before the court hearing next week.
            
            Also, I found evidence that contradicts the testimony given about 
            the domestic violence incident on February 10th. The security camera 
            footage shows a different sequence of events.
            
            Please review the attached bank statements showing the offshore 
            account transfers that weren't included in the FC-2107 disclosure.'
            """
            
            try:
                results = await plugin.analyze_file_content(
                    content=test_content,
                    file_path="test_email.txt",
                    context={
                        "case_type": "family_law",
                        "legal_theories": ["Financial Non-Disclosure", "Fraud on Court"],
                        "jurisdiction": "California"
                    }
                )
                
                print("Analysis Results:")
                for agent_name, result in results.items():
                    if result.get('success', False):
                        print(f"  {agent_name}:")
                        print(f"    Confidence: {result.get('confidence_score', 0):.2f}")
                        print(f"    Entities Found: {len(result.get('entities_found', []))}")
                        print(f"    Tags: {', '.join(result.get('tags', [])[:3])}")
                        print(f"    Cost: ${result.get('metadata', {}).get('cost', 0):.4f}")
                    else:
                        print(f"  {agent_name}: Failed - {result.get('error', 'Unknown error')}")
                        
            except Exception as e:
                print(f"  Analysis failed: {e}")
        else:
            print("\nNo AI providers available for testing")
            print("To enable AI analysis:")
            print("1. Add OpenAI API key to config/ai_config.json")
            print("2. Or set up local model with Ollama")
            print("3. Or add Anthropic API key")
        
        # Generate usage report
        print("\nGenerating usage report...")
        report = plugin.generate_usage_report()
        print("  ✓ Report generated (see below)")
        
        print("\n" + "="*60)
        print(report)
        
        # Test configuration export
        print("\nTesting configuration export...")
        export_path = plugin.export_configuration()
        print(f"  ✓ Configuration exported to {export_path}")
    
    # Run test
    asyncio.run(test_enhanced_plugin()
)<|MERGE_RESOLUTION|>--- conflicted
+++ resolved
@@ -1613,8 +1613,8 @@
         logger.info(f"Configuration imported from {file_path}")
 
 # Factory function for LCAS integration
-<<<<<<< HEAD
-=======
+        feat/ai-integration-fix
+
         feat/ai-integration-fix
 
         feat/ai-integration-fix
@@ -1622,7 +1622,7 @@
       feat/ai-integration-fix
         main
         main
->>>>>>> 179f7e41
+        main
 def create_enhanced_ai_plugin(lcas_config) -> "EnhancedAIFoundationPlugin":
     """Factory function to create enhanced AI plugin for LCAS"""
     
