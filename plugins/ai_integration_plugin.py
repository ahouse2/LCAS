#!/usr/bin/env python3
"""
Enhanced LCAS AI Foundation Plugin - Production Ready
Includes rate limiting, user configurability, and generalized legal analysis
"""

import os
import json
import asyncio
import logging
from abc import ABC, abstractmethod
from dataclasses import dataclass, asdict, field
from typing import Dict, List, Any, Optional, Union, Callable
from pathlib import Path
import time
from datetime import datetime

# Core dependencies with better error handling
try:
    import openai
    OPENAI_AVAILABLE = True
except ImportError:
    OPENAI_AVAILABLE = False

try:
    import anthropic
    ANTHROPIC_AVAILABLE = True
except ImportError:
    ANTHROPIC_AVAILABLE = False

try:
    import requests
    import httpx
    HTTP_AVAILABLE = True
except ImportError:
    HTTP_AVAILABLE = False

logger = logging.getLogger(__name__)

@dataclass
class AIConfigSettings:
    """User-configurable AI settings"""
    # Provider preferences
    preferred_provider: str = "openai"  # openai, anthropic, local
    fallback_providers: List[str] = field(default_factory=lambda: ["anthropic", "local"])
    
    # Analysis depth and quality
    analysis_depth: str = "standard"  # basic, standard, comprehensive
    confidence_threshold: float = 0.6
    enable_multi_agent: bool = True
    enable_cross_validation: bool = False  # Multiple agents validate findings
    
    # Legal analysis customization
    case_type: str = "general"  # general, family_law, personal_injury, business, etc.
    jurisdiction: str = "US_Federal"  # US_Federal, California, NewYork, etc.
    legal_standards: List[str] = field(default_factory=list)  # Custom legal standards to apply
    
    # Processing options
    max_content_length: int = 50000  # characters
    batch_processing: bool = True
    parallel_agents: bool = True
    cache_results: bool = True
    
    # Output customization
    include_citations: bool = True
    generate_summaries: bool = True
    legal_memo_format: bool = False
    confidence_explanations: bool = True

@dataclass
class LegalPromptTemplates:
    """Customizable legal analysis prompt templates"""
    case_type: str = "general"
    
    def get_document_analysis_prompt(self, case_context: Dict[str, Any] = None) -> str:
        """Get document analysis prompt based on case type"""
        base_prompt = f"""You are a legal document analysis expert specializing in {self.case_type} cases."

Your task is to analyze legal documents and extract key information for evidence organization.

Case Context: {json.dumps(case_context or {}, indent=2)}

For each document, provide a JSON response with:
{{
  "document_type": "string - type of document",
  "key_parties": ["list of people/entities mentioned"],
  "important_dates": ["list of significant dates"],
  "financial_amounts": ["list of monetary amounts"],
  "legal_significance": "explanation of legal relevance",
  "evidence_category": "suggested category for organization",
  "key_facts": ["list of important factual assertions"],
  "potential_issues": ["list of potential legal issues or concerns"],
  "authentication_needs": ["what's needed to authenticate this document"],
  "probative_value": 0.0-1.0,
  "relevance_score": 0.0-1.0,
  "confidence": 0.0-1.0,
  "summary": "concise summary of document contents",
  "case_specific_insights": ["insights specific to this case type and context"]
}}

Focus on {self._get_case_specific_focus()}.
"""
        return base_prompt
    
    def get_legal_analysis_prompt(self, case_context: Dict[str, Any] = None) -> str:
        """Get legal analysis prompt based on case type and jurisdiction"""
        jurisdiction_rules = self._get_jurisdiction_specific_rules(case_context)
        
        prompt = f"""You are a legal analysis expert specializing in {self.case_type} with expertise in {jurisdiction_rules.get('jurisdiction', 'general')} law."

Your task is to evaluate evidence for legal proceedings.

Case Context: {json.dumps(case_context or {}, indent=2)}

Applicable Legal Standards:
{self._format_legal_standards(jurisdiction_rules)}

For each piece of evidence, provide:
{{
  "admissibility_analysis": "detailed analysis under applicable evidence rules",
  "probative_value": 0.0-1.0,
  "prejudicial_impact": 0.0-1.0,
  "authentication_requirements": ["what's needed to authenticate"],
  "foundation_elements": ["required foundation elements"],
  "hearsay_analysis": "hearsay concerns and exceptions if applicable",
  "relevance_analysis": "relevance under applicable legal standards",
  "strategic_value": "high|medium|low with explanation",
  "legal_theory_support": {{"theory_name": relevance_score}},
  "recommended_use": "strategic recommendations for using this evidence",
  "potential_objections": ["likely opposing objections"],
  "counter_arguments": ["how to address potential objections"],
  "confidence": 0.0-1.0,
  "case_specific_analysis": "analysis specific to this case type and context"
}}

Apply {self.case_type} legal standards and consider {jurisdiction_rules.get('jurisdiction', 'general')} procedural rules.
"""
        return prompt
    
    def get_pattern_discovery_prompt(self, case_context: Dict[str, Any] = None) -> str:
        """Get pattern discovery prompt based on case type"""
        pattern_types = self._get_case_specific_patterns()
        
        prompt = f"""You are a pattern discovery expert specializing in {self.case_type} cases."

Your task is to identify patterns, inconsistencies, and connections across evidence.

Case Context: {json.dumps(case_context or {}, indent=2)}

Look for these {self.case_type}-specific patterns:
{self._format_pattern_types(pattern_types)}

For pattern analysis, provide:
{{
  "patterns_detected": [
    {{
      "pattern_type": "string",
      "description": "detailed description",
      "supporting_evidence": ["list of supporting evidence"],
      "strength": 0.0-1.0,
      "legal_significance": "why this pattern matters legally"
    }}
  ],
  "timeline_analysis": "chronological pattern analysis",
  "inconsistencies_found": ["list of contradictions or inconsistencies"],
  "relationship_mapping": {{"entity1": ["related_entities"]}},
  "behavioral_indicators": ["concerning behavior patterns"],
  "escalation_patterns": "evidence of escalation or progression",
  "corroborating_evidence": ["evidence that supports the patterns"],
  "missing_evidence": ["what additional evidence would strengthen patterns"],
  "strategic_implications": "how these patterns impact legal strategy",
  "confidence": 0.0-1.0,
  "case_specific_patterns": "patterns specific to this case type"
}}

Focus on patterns that are legally significant for {self.case_type} cases.
"""
        return prompt
    
    def _get_case_specific_focus(self) -> str:
        """Get focus areas based on case type"""
        focus_map = {
            "family_law": "financial disclosure, child welfare, domestic relations, asset division, custody factors",
            "personal_injury": "causation, damages, liability, medical records, accident reconstruction",
            "business": "contract performance, breach analysis, financial damages, corporate governance", 
            "criminal": "constitutional violations, evidence admissibility, witness credibility, procedural compliance",
            "employment": "discrimination patterns, workplace policies, performance records, wage compliance",
            "general": "legal relevance, factual accuracy, evidentiary value, procedural compliance"
        }
        return focus_map.get(self.case_type, focus_map["general"])
    
    def _get_jurisdiction_specific_rules(self, case_context: Dict[str, Any] = None) -> Dict[str, Any]:
        """Get jurisdiction-specific legal rules"""
        jurisdiction = case_context.get('jurisdiction', 'US_Federal') if case_context else 'US_Federal'
        
        rules_map = {
            "US_Federal": {
                "jurisdiction": "Federal",
                "evidence_rules": "Federal Rules of Evidence",
                "key_rules": ["Rule 401 (Relevance)", "Rule 403 (Prejudice vs Probative)", "Rule 702 (Expert Testimony)"]
            },
            "California": {
                "jurisdiction": "California",
                "evidence_rules": "California Evidence Code",
                "key_rules": ["Section 210 (Relevance)", "Section 352 (Prejudice vs Probative)", "Family Code 2107/2122 (Financial Disclosure)"]
            },
            "NewYork": {
                "jurisdiction": "New York", 
                "evidence_rules": "New York Rules of Evidence",
                "key_rules": ["Rule 4.01 (Relevance)", "Rule 4.03 (Prejudice vs Probative)"]
            }
        }
        
        return rules_map.get(jurisdiction, rules_map["US_Federal"])
    
    def _format_legal_standards(self, jurisdiction_rules: Dict[str, Any]) -> str:
        """Format legal standards for prompt"""
        standards = []
        for rule in jurisdiction_rules.get("key_rules", []):
            standards.append(f"- {rule}")
        return "\n".join(standards)
    
    def _get_case_specific_patterns(self) -> List[Dict[str, Any]]:
        """Get pattern types specific to case type"""
        pattern_map = {
            "family_law": [
                {"type": "financial_concealment", "indicators": ["hidden accounts", "crypto transactions", "unreported income"]},
                {"type": "abuse_escalation", "indicators": ["increasing frequency", "severity progression", "isolation tactics"]},
                {"type": "parental_alienation", "indicators": ["child coaching", "access interference", "negative messaging"]}
            ],
            "personal_injury": [
                {"type": "causation_chain", "indicators": ["temporal relationship", "medical progression", "activity limitations"]},
                {"type": "pre_existing_conditions", "indicators": ["prior treatment", "similar symptoms", "medical history"]}
            ],
            "business": [
                {"type": "breach_patterns", "indicators": ["performance failures", "timing issues", "communication gaps"]},
                {"type": "financial_irregularities", "indicators": ["unusual transactions", "accounting discrepancies", "cash flow issues"]}
            ],
            "general": [
                {"type": "credibility_issues", "indicators": ["inconsistent statements", "contradictory evidence", "timing problems"]},
                {"type": "procedural_violations", "indicators": ["missed deadlines", "improper service", "discovery abuse"]}
            ]
        }
        
        return pattern_map.get(self.case_type, pattern_map["general"])
    
    def _format_pattern_types(self, pattern_types: List[Dict[str, Any]]) -> str:
        """Format pattern types for prompt"""
        formatted = []
        for pattern in pattern_types:
            indicators = ", ".join(pattern["indicators"])
            formatted.append(f"- {pattern['type']}: {indicators}")
        return "\n".join(formatted)

class EnhancedAIRateLimiter:
    """Advanced rate limiting with dynamic adjustment and graceful degradation"""
    
    def __init__(self, config):
        self.config = config
        self.request_history = []
        self.token_history = []
        self.cost_history = []
        self.error_history = []
        
        # Dynamic rate adjustment
        self.current_rate_multiplier = 1.0
        self.consecutive_errors = 0
        self.last_error_time = 0
        
        # Graceful degradation settings
        self.degradation_mode = False
        self.degraded_until = 0
        
        # Usage tracking
        self.session_stats = {
            'total_requests': 0,
            'total_tokens': 0,
            'total_cost': 0.0,
            'errors': 0,
            'rate_limit_hits': 0
        }
    
    async def check_and_wait_if_needed(self) -> bool:
        """Check rate limits and wait if necessary, return False if should skip AI"""
        now = time.time()
        
        # Clean old history
        self._clean_old_records(now)
        
        # Check if in degradation mode
        if self.degradation_mode and now < self.degraded_until:
            if self.config.pause_on_limit:
                wait_time = self.degraded_until - now
                logger.info(f"AI in degradation mode, waiting {wait_time:.1f} seconds")
                await asyncio.sleep(wait_time)
                self.degradation_mode = False
            else:
                logger.info("AI disabled due to rate limits")
                return False
        
        # Calculate current limits with dynamic adjustment
        effective_rpm = int(self.config.max_requests_per_minute * self.current_rate_multiplier)
        effective_tph = int(self.config.max_tokens_per_hour * self.current_rate_multiplier)
        effective_cph = self.config.max_cost_per_hour * self.current_rate_multiplier
        
        # Check request rate
        recent_requests = len([r for r in self.request_history if now - r < 60])
        if recent_requests >= effective_rpm:
            await self._handle_rate_limit("requests per minute", 60)
            return False
        
        # Check token usage
        recent_tokens = sum(t['tokens'] for t in self.token_history if now - t['timestamp'] < 3600)
        if recent_tokens >= effective_tph:
            await self._handle_rate_limit("tokens per hour", 3600)
            return False
        
        # Check cost usage
        recent_cost = sum(c['cost'] for c in self.cost_history if now - c['timestamp'] < 3600)
        if recent_cost >= effective_cph:
            await self._handle_rate_limit("cost per hour", 3600)
            return False
        
        return True
    
    async def record_request(self, tokens_used: int, cost: float, success: bool = True):
        """Record API usage and adjust rates dynamically"""
        now = time.time()
        
        # Record usage
        self.request_history.append(now)
        self.token_history.append({'timestamp': now, 'tokens': tokens_used})
        self.cost_history.append({'timestamp': now, 'cost': cost})
        
        # Update session stats
        self.session_stats['total_requests'] += 1
        self.session_stats['total_tokens'] += tokens_used
        self.session_stats['total_cost'] += cost
        
        if success:
            # Success - gradually increase rate if we've been conservative'
            self.consecutive_errors = 0
            if self.current_rate_multiplier < 1.0:
                self.current_rate_multiplier = min(1.0, self.current_rate_multiplier + 0.1)
        else:
            # Error - record and potentially decrease rate
            self.error_history.append(now)
            self.session_stats['errors'] += 1
            self.consecutive_errors += 1
            self.last_error_time = now
            
            # Decrease rate after multiple consecutive errors
            if self.consecutive_errors >= 3:
                self.current_rate_multiplier = max(0.3, self.current_rate_multiplier * 0.7)
                logger.warning(f"AI rate limited due to errors, reduced to {self.current_rate_multiplier:.1%} of normal rate")
    
    async def _handle_rate_limit(self, limit_type: str, window_seconds: int):
        """Handle rate limit with adaptive backoff"""
        self.session_stats['rate_limit_hits'] += 1
        logger.warning(f"AI rate limit hit: {limit_type}")
        
        if self.config.pause_on_limit:
            # Calculate adaptive backoff time
            base_backoff = min(window_seconds * 0.1, 60)  # Max 1 minute base
            backoff_time = base_backoff * (1.5 ** min(self.consecutive_errors, 5))  # Exponential up to 5 errors
            backoff_time = min(backoff_time, self.config.max_backoff_seconds)
            
            self.degradation_mode = True
            self.degraded_until = time.time() + backoff_time
            
            logger.info(f"AI paused for {backoff_time:.1f} seconds due to {limit_type} limit")
        else:
            self.degradation_mode = True
            self.degraded_until = time.time() + 300  # 5 minute cooldown
    
    def _clean_old_records(self, now: float):
        """Clean up old usage records"""
        # Keep last hour for tokens/cost
        self.token_history = [t for t in self.token_history if now - t['timestamp'] < 3600]
        self.cost_history = [c for c in self.cost_history if now - c['timestamp'] < 3600]
    def _clean_old_records(self, now: float):
        
        # Keep last minute for requests
        self.request_history = [r for r in self.request_history if now - r < 60]
        
        # Keep last hour for errors
        self.error_history = [e for e in self.error_history if now - e < 3600]
    
def get_usage_stats(self) -> Dict[str, Any]:
        """Get comprehensive usage statistics"""
        now = time.time()
        self._clean_old_records(now)
        
        recent_requests = len([r for r in self.request_history if now - r < 60])
        recent_tokens = sum(t['tokens'] for t in self.token_history if now - t['timestamp'] < 3600)
        recent_cost = sum(c['cost'] for c in self.cost_history if now - c['timestamp'] < 3600)
        recent_errors = len([e for e in self.error_history if now - e < 3600])
        
        return {
            'session_totals': self.session_stats,
            'current_usage': {
                'requests_last_minute': recent_requests,
                'tokens_last_hour': recent_tokens,
                'cost_last_hour': recent_cost,
                'errors_last_hour': recent_errors
            },
            'rate_status': {
                'current_multiplier': self.current_rate_multiplier,
                'degradation_mode': self.degradation_mode,
                'consecutive_errors': self.consecutive_errors
            },
            'limits': {
                'max_requests_per_minute': self.config.max_requests_per_minute,
                'max_tokens_per_hour': self.config.max_tokens_per_hour,
                'max_cost_per_hour': self.config.max_cost_per_hour
            }
        }

class ConfigurableAIProvider(ABC):
    """Enhanced AI provider interface with configurability"""
    
    def __init__(self, config, user_settings: AIConfigSettings):
        self.config = config
        self.user_settings = user_settings
        self.total_tokens_used = 0
        self.total_cost = 0.0
        self.success_count = 0
        self.error_count = 0
        self.prompt_templates = LegalPromptTemplates(case_type=user_settings.case_type)
    
    @abstractmethod
    async def analyze_content(self, content: str, analysis_type: str, 
                            context: Dict[str, Any] = None) -> Dict[str, Any]:
        """Analyze content with specified analysis type"""
        pass
    
    @abstractmethod
    def is_available(self) -> bool:
        """Check if provider is available"""
        pass
    
    def get_analysis_prompt(self, analysis_type: str, context: Dict[str, Any] = None) -> str:
        """Get appropriate prompt based on analysis type and user settings"""
        if analysis_type == "document_intelligence":
            return self.prompt_templates.get_document_analysis_prompt(context)
        elif analysis_type == "legal_analysis":
            return self.prompt_templates.get_legal_analysis_prompt(context)
        elif analysis_type == "pattern_discovery":
            return self.prompt_templates.get_pattern_discovery_prompt(context)
        else:
            return "Analyze the provided content and provide structured insights."
    
    def estimate_cost(self, content_length: int, analysis_type: str) -> float:
        """Estimate cost for analysis"""
        # Rough token estimation (1 token ≈ 4 characters)
        estimated_tokens = content_length // 4
        
        # Add prompt overhead
        prompt_overhead = {
            "document_intelligence": 500,
            "legal_analysis": 800,
            "pattern_discovery": 600
        }
        estimated_tokens += prompt_overhead.get(analysis_type, 400)
        
        # Add response tokens (estimated)
        estimated_tokens += 1000
        
        return estimated_tokens * self.config.cost_per_token
    
    def should_analyze(self, content: str, analysis_type: str) -> bool:
        """Determine if content should be analyzed based on user settings"""
        if len(content) > self.user_settings.max_content_length:
            logger.info(f"Content too long ({len(content)} chars), truncating")
            return True  # Will truncate in analyze_content
        
        estimated_cost = self.estimate_cost(len(content), analysis_type)
        if estimated_cost > 1.0:  # More than $1 per file
            logger.warning(f"High estimated cost (${estimated_cost:.2f}) for {analysis_type}")
            # Could add user confirmation here in future
        
        return True

class EnhancedOpenAIProvider(ConfigurableAIProvider):
    """Enhanced OpenAI provider with configurability and error handling"""
    
    def __init__(self, config, user_settings: AIConfigSettings):
        super().__init__(config, user_settings)
        if OPENAI_AVAILABLE and config.api_key:
            self.client = openai.AsyncOpenAI(
                api_key=config.api_key,
                base_url=config.base_url,
                timeout=config.timeout
            )
        else:
            self.client = None
    
    def is_available(self) -> bool:
        return OPENAI_AVAILABLE and self.config.api_key and self.config.enabled and self.client is not None
    
    async def analyze_content(self, content: str, analysis_type: str, 
                            context: Dict[str, Any] = None) -> Dict[str, Any]:
        """Enhanced content analysis with configurability"""
        if not self.is_available():
            raise ValueError("OpenAI provider not available")
        
        try:
            # Truncate content if needed
            if len(content) > self.user_settings.max_content_length:
                content = content[:self.user_settings.max_content_length] + "\n[Content truncated due to length limits]"
            
            # Get appropriate prompt
            system_prompt = self.get_analysis_prompt(analysis_type, context)
            
            # Prepare messages
            messages = [{"role": "system", "content": system_prompt}]
            
            # Add context if provided
            if context:
                context_msg = f"Additional Context: {json.dumps(context, indent=2)}\n\n"
                content = context_msg + content
            
            messages.append({"role": "user", "content": content})
            
            # Adjust model and parameters based on user settings
            model = self._select_model()
            temperature = self._get_temperature()
            max_tokens = self._get_max_tokens(analysis_type)
            
            # Make API call with retry logic
            response = await self._make_api_call_with_retry(
                messages=messages,
                model=model,
                temperature=temperature,
                max_tokens=max_tokens
            )
            
            # Track usage
            tokens_used = response.usage.total_tokens if response.usage else 0
            self.total_tokens_used += tokens_used
            cost = tokens_used * self.config.cost_per_token
            self.total_cost += cost
            self.success_count += 1
            
            return {
                "response": response.choices[0].message.content,
                "tokens_used": tokens_used,
                "cost": cost,
                "model": model,
                "provider": "openai",
                "analysis_type": analysis_type,
                "success": True
            }
            
        except Exception as e:
            self.error_count += 1
            logger.error(f"OpenAI API error: {e}")
            raise
    
    def _select_model(self) -> str:
        """Select appropriate model based on user settings"""
        if self.user_settings.analysis_depth == "comprehensive":
            return "gpt-4"  # Best quality
        elif self.user_settings.analysis_depth == "standard":
            return self.config.model or "gpt-4"
        else:  # basic
            return "gpt-3.5-turbo"  # Faster, cheaper
    
    def _get_temperature(self) -> float:
        """Get temperature based on analysis type"""
        # Legal analysis should be more deterministic
        temp_map = {
            "document_intelligence": 0.1,
            "legal_analysis": 0.05,  # Very deterministic for legal analysis
            "pattern_discovery": 0.2   # Slightly more creative for pattern finding
        }
        return temp_map.get("default", self.config.temperature)
    
    def _get_max_tokens(self, analysis_type: str) -> int:
        """Get max tokens based on analysis type and user settings"""
        base_tokens = {
            "document_intelligence": 2000,
            "legal_analysis": 3000,
            "pattern_discovery": 2500
        }
        
        base = base_tokens.get(analysis_type, 2000)
        
        if self.user_settings.analysis_depth == "comprehensive":
            return int(base * 1.5)
        elif self.user_settings.analysis_depth == "basic":
            return int(base * 0.7)
        else:
            return base
    
    async def _make_api_call_with_retry(self, **kwargs) -> Any:
        """Make API call with exponential backoff retry"""
        for attempt in range(self.config.max_retries):
            try:
                response = await self.client.chat.completions.create(**kwargs)
                return response
            except openai.RateLimitError as e:
                if attempt < self.config.max_retries - 1:
                    wait_time = (2 ** attempt) * 1.0  # Exponential backoff
                    logger.warning(f"Rate limit hit, waiting {wait_time}s before retry {attempt + 1}")
                    await asyncio.sleep(wait_time)
                else:
                    raise
            except Exception as e:
                if attempt < self.config.max_retries - 1:
                    wait_time = (2 ** attempt) * 0.5
                    logger.warning(f"API error {e}, retrying in {wait_time}s")
                    await asyncio.sleep(wait_time)
                else:
                    raise

class EnhancedAnthropicProvider(ConfigurableAIProvider):
    """Enhanced Anthropic provider with configurability"""
    
    def __init__(self, config, user_settings: AIConfigSettings):
        super().__init__(config, user_settings)
        if ANTHROPIC_AVAILABLE and config.api_key:
            self.client = anthropic.AsyncAnthropic(api_key=config.api_key)
        else:
            self.client = None
    
    def is_available(self) -> bool:
        return ANTHROPIC_AVAILABLE and self.config.api_key and self.config.enabled and self.client is not None
    
    async def analyze_content(self, content: str, analysis_type: str, 
                            context: Dict[str, Any] = None) -> Dict[str, Any]:
        """Enhanced Anthropic content analysis"""
        if not self.is_available():
            raise ValueError("Anthropic provider not available")
        
        try:
            # Truncate content if needed
            if len(content) > self.user_settings.max_content_length:
                content = content[:self.user_settings.max_content_length] + "\n[Content truncated]"
            
            # Get prompt and construct message
            system_prompt = self.get_analysis_prompt(analysis_type, context)
            
            if context:
                context_str = f"Context: {json.dumps(context, indent=2)}\n\n"
                content = context_str + content
            
            full_prompt = system_prompt + "\n\nContent to analyze:\n" + content
            
            # Select model based on user settings
            model = self._select_model()
            max_tokens = self._get_max_tokens(analysis_type)
            
            # Make API call
            response = await self.client.messages.create(
                model=model,
                max_tokens=max_tokens,
                temperature=self._get_temperature(),
                messages=[{"role": "user", "content": full_prompt}]
            )
            
            # Track usage (approximate for Anthropic)
            tokens_used = len(full_prompt.split()) * 1.3  # Rough estimate
            cost = tokens_used * 0.00001  # Rough cost estimate
            self.total_tokens_used += int(tokens_used)
            self.total_cost += cost
            self.success_count += 1
            
            return {
                "response": response.content[0].text,
                "tokens_used": int(tokens_used),
                "cost": cost,
                "model": model,
                "provider": "anthropic",
                "analysis_type": analysis_type,
                "success": True
            }
            
        except Exception as e:
            self.error_count += 1
            logger.error(f"Anthropic API error: {e}")
            raise
    
    def _select_model(self) -> str:
        """Select Anthropic model based on user settings"""
        if self.user_settings.analysis_depth == "comprehensive":
            return "claude-4-opus-20240229"
        elif self.user_settings.analysis_depth == "standard":
            return self.config.model or "claude-3-sonnet-20240229"
        else:
            return "claude-3-haiku-20240307"
    
    def _get_temperature(self) -> float:
        """Get temperature for Anthropic"""
        return 0.1  # Anthropic works well with low temperature for structured tasks
    
    def _get_max_tokens(self, analysis_type: str) -> int:
        """Get max tokens for Anthropic"""
        base_tokens = {
            "document_intelligence": 2000,
            "legal_analysis": 3000,
            "pattern_discovery": 2500
        }
        
        base = base_tokens.get(analysis_type, 2000)
        
        if self.user_settings.analysis_depth == "comprehensive":
            return int(base * 1.5)
        elif self.user_settings.analysis_depth == "basic":
            return int(base * 0.7)
        else:
            return base

class EnhancedLocalModelProvider(ConfigurableAIProvider):
    """Enhanced local model provider with better configurability"""
    
    def __init__(self, config, user_settings: AIConfigSettings):
        super().__init__(config, user_settings)
        self.base_url = config.base_url or "http://localhost:11434"
        self.available = None  # Cache availability check
    
    def is_available(self) -> bool:
        """Check if local model is available (cached)"""
        if self.available is None:
            self.available = self._check_availability()
        return self.available and self.config.enabled
    
    def _check_availability(self) -> bool:
        """Actually check if local model server is running"""
        if not HTTP_AVAILABLE:
            return False
        
        try:
            response = requests.get(f"{self.base_url}/api/tags", timeout=5)
            return response.status_code == 200
        except:
            return False
    
    async def analyze_content(self, content: str, analysis_type: str, 
                            context: Dict[str, Any] = None) -> Dict[str, Any]:
        """Enhanced local model analysis"""
        if not self.is_available():
            raise ValueError("Local model provider not available")
        
        try:
            # Truncate content if needed
            if len(content) > self.user_settings.max_content_length:
                content = content[:self.user_settings.max_content_length] + "\n[Content truncated]"
            
            # Get prompt
            system_prompt = self.get_analysis_prompt(analysis_type, context)
            
            if context:
                context_str = f"Context: {json.dumps(context, indent=2)}\n\n"
                content = context_str + content
            
            full_prompt = system_prompt + "\n\nContent to analyze:\n" + content
            
            # Select model based on availability and user settings
            model = await self._select_best_model()
            
            # Make API call
            async with httpx.AsyncClient(timeout=self.config.timeout) as client:
                response = await client.post(
                    f"{self.base_url}/api/generate",
                    json={
                        "model": model,
                        "prompt": full_prompt,
                        "stream": False,
                        "options": {
                            "temperature": self._get_temperature(),
                            "num_predict": self._get_max_tokens(analysis_type)
                        }
                    }
                )
                
                if response.status_code != 200:
                    raise Exception(f"Local model API error: {response.status_code}")
                
                result = response.json()
                
                self.success_count += 1
                
                return {
                    "response": result.get("response", ""),
                    "tokens_used": 0,  # Local models don't report usage
                    "cost": 0.0,  # No cost for local models
                    "model": model,
                    "provider": "local",
                    "analysis_type": analysis_type,
                    "success": True
                }
                
        except Exception as e:
            self.error_count += 1
            logger.error(f"Local model API error: {e}")
            raise
    
    async def _select_best_model(self) -> str:
        """Select best available local model"""
        try:
            async with httpx.AsyncClient(timeout=5) as client:
                response = await client.get(f"{self.base_url}/api/tags")
                if response.status_code == 200:
                    models = response.json().get("models", [])
                    model_names = [m.get("name", "") for m in models]
                    
                    # Prefer legal/analysis models if available
                    preferred_models = [
                        "llama2:13b", "llama2:7b", "mistral:7b", "codellama:13b"
                    ]
                    
                    for preferred in preferred_models:
                        if any(preferred in name for name in model_names):
                            return preferred
                    
                    # Fall back to any available model
                    if model_names:
                        return model_names[0]
        except:
            pass
        
        return self.config.model or "llama2"
    
    def _get_temperature(self) -> float:
        """Get temperature for local model"""
        return 0.1  # Low temperature for structured analysis
    
    def _get_max_tokens(self, analysis_type: str) -> int:
        """Get max tokens for local model"""
        # Local models often have smaller context windows
        base_tokens = {
            "document_intelligence": 1000,
            "legal_analysis": 1500,
            "pattern_discovery": 1200
        }
        
        return base_tokens.get(analysis_type, 1000)

class GoogleAIProvider(ConfigurableAIProvider):
    """Google AI provider using OpenAI-compatible interface"""

    def __init__(self, config, user_settings: AIConfigSettings):
        super().__init__(config, user_settings)
        # Ensure openai library is available, as we're using its interface
        if OPENAI_AVAILABLE and config.api_key:
            self.client = openai.AsyncOpenAI(
                api_key=config.api_key, # This will be the Google AI API Key
                base_url=config.base_url, # Should be "https://generativelanguage.googleapis.com/v1beta/models"
                timeout=config.timeout
            )
        else:
            self.client = None

    def is_available(self) -> bool:
        return OPENAI_AVAILABLE and self.config.api_key and self.config.enabled and self.client is not None and "generativelanguage.googleapis.com" in self.config.base_url

    async def analyze_content(self, content: str, analysis_type: str,
                            context: Dict[str, Any] = None) -> Dict[str, Any]:
        if not self.is_available():
            raise ValueError("Google AI provider not available or not configured correctly (check base_url).")

        try:
            if len(content) > self.user_settings.max_content_length:
                content = content[:self.user_settings.max_content_length] + "\n[Content truncated due to length limits]"

            system_prompt = self.get_analysis_prompt(analysis_type, context)
            messages = [{"role": "system", "content": system_prompt}]

            if context:
                context_msg = f"Additional Context: {json.dumps(context, indent=2)}\n\n"
                content = context_msg + content
            messages.append({"role": "user", "content": content})

            model = self._select_model() # This will just use config.model
            temperature = self._get_temperature()
            max_tokens = self._get_max_tokens(analysis_type)

            response = await self._make_api_call_with_retry(
                messages=messages,
                model=model, # User will set this to a Gemini model name
                temperature=temperature,
                max_tokens=max_tokens
                # Ensure no OpenAI specific params like 'response_format' are passed if not supported
            )

            tokens_used = response.usage.total_tokens if response.usage else 0 # This might need adjustment if Google's response differs
            self.total_tokens_used += tokens_used
            cost = tokens_used * self.config.cost_per_token # Placeholder cost
            self.total_cost += cost
            self.success_count += 1

            return {
                "response": response.choices[0].message.content,
                "tokens_used": tokens_used,
                "cost": cost,
                "model": model,
                "provider": "google",
                "analysis_type": analysis_type,
                "success": True
            }
        except Exception as e:
            self.error_count += 1
            logger.error(f"Google AI API error: {e}", exc_info=True)
            # Check for specific Google API errors if possible
            if "API key not valid" in str(e): # This is a guess, error messages might differ
                logger.error("Google AI API key may be invalid or missing.")
            raise

    def _select_model(self) -> str:
        # For Google AI, model is directly specified in config.model by user
        # e.g., "gemini-1.5-pro-latest" or "models/gemini-1.5-pro-latest"
        if not self.config.model:
            logger.warning("Google AI model not specified in config, defaulting to 'gemini-pro'")
            return "gemini-pro"
        return self.config.model

    def _get_temperature(self) -> float:
        return self.config.temperature

    def _get_max_tokens(self, analysis_type: str) -> int:
        base_tokens = {"document_intelligence": 2000, "legal_analysis": 3000, "pattern_discovery": 2500}
        base = base_tokens.get(analysis_type, 2000)
        if self.user_settings.analysis_depth == "comprehensive": return int(base * 1.5)
        elif self.user_settings.analysis_depth == "basic": return int(base * 0.7)
        return base

    async def _make_api_call_with_retry(self, **kwargs) -> Any:
        # This uses the openai.RateLimitError, which might not be directly applicable
        # if Google's rate limits behave differently via the OpenAI library shim.
        # This might need refinement based on actual Google API error responses.
        for attempt in range(self.config.max_retries):
            try:
                response = await self.client.chat.completions.create(**kwargs)
                return response
            except openai.RateLimitError as e: # Check if Google errors map to this
                if attempt < self.config.max_retries - 1:
                    wait_time = (2 ** attempt) * 1.0
                    logger.warning(f"Google AI rate limit hit (or error mapped to it), waiting {wait_time}s before retry {attempt + 1}")
                    await asyncio.sleep(wait_time)
                else:
                    raise
            except Exception as e:
                if attempt < self.config.max_retries - 1:
                    wait_time = (2 ** attempt) * 0.5
                    logger.warning(f"Google AI API error '{e}', retrying in {wait_time}s")
                    await asyncio.sleep(wait_time)
                else:
                    raise

class EnhancedAIFoundationPlugin:
    """Production-ready AI Foundation Plugin with comprehensive configurability"""
    
    def __init__(self, config_path: str = "config/ai_config.json"):
        self.config_path = config_path
        self.providers = {}
        self.agents = {}
        self.user_settings = AIConfigSettings()
        self.rate_limiter = None
        
        # Load configuration
        self.load_configuration()
        
        # Initialize rate limiter
        if hasattr(self.config, 'ai_rate_limits'):
            self.rate_limiter = EnhancedAIRateLimiter(self.config.ai_rate_limits)
        
        # Initialize providers
        self.initialize_providers()
        
        # Initialize agents
        self.initialize_agents()
    
    def load_configuration(self):
        """Load comprehensive AI configuration"""
        if Path(self.config_path).exists():
            with open(self.config_path, 'r') as f:
                config_data = json.load(f)
            
            # Load user settings
            if 'user_settings' in config_data:
                self.user_settings = AIConfigSettings(**config_data['user_settings'])
            
            self.config = type('Config', (), config_data)()
        else:
            # Create comprehensive default configuration
            self.config = self.create_default_config()
            self.save_configuration()
    
    def create_default_config(self) -> Any:
        """Create comprehensive default configuration"""
        config_dict = {
            "providers": {
                "openai": {
                    "provider_name": "openai",
                    "api_key": "",  # User must add
                    "model": "gpt-4",
                    "temperature": 0.1,
                    "max_tokens": 4000,
                    "timeout": 60,
                    "max_retries": 3,
                    "enabled": True,
                    "cost_per_token": 0.00003  # GPT-4 pricing (approximate)
                },
                "anthropic": {
                    "provider_name": "anthropic",
                    "api_key": "",  # User must add
                    "model": "claude-3-sonnet-20240229",
                    "temperature": 0.1,
                    "max_tokens": 4000,
                    "timeout": 60,
                    "max_retries": 3,
                    "enabled": False,  # Disabled by default
                    "cost_per_token": 0.00001  # Approximate
                },
                "local": {
                    "provider_name": "local",
                    "base_url": "http://localhost:11434",
                    "model": "llama2",
                    "temperature": 0.1,
                    "max_tokens": 2000,
                    "timeout": 120,
                    "max_retries": 2,
                    "enabled": False,  # Disabled by default
                    "cost_per_token": 0.0  # No cost for local
                },
                "google": {
                    "provider_name": "google",
                    "api_key": "",  # User must add their Google AI API Key
                    "model": "gemini-1.5-pro-latest", # Default model, user can change
                    "base_url": "https://generativelanguage.googleapis.com/v1beta/models", # OpenAI-compatible endpoint for Gemini
                    "temperature": 0.1,
                    "max_tokens": 4000, # Default, should be adjusted based on model
                    "timeout": 60,
                    "max_retries": 3,
                    "enabled": False, # Default to disabled
                    "cost_per_token": 0.000002  # Placeholder: e.g., Gemini 1.5 Pro input pricing, user should verify/update
                }
            },
            "user_settings": {
                "preferred_provider": "openai",
                "fallback_providers": ["anthropic", "local"],
                "analysis_depth": "standard",
                "confidence_threshold": 0.6,
                "enable_multi_agent": True,
                "enable_cross_validation": False,
                "case_type": "general",
                "jurisdiction": "US_Federal",
                "legal_standards": [],
                "max_content_length": 50000,
                "batch_processing": True,
                "parallel_agents": True,
                "cache_results": True,
                "include_citations": True,
                "generate_summaries": True,
                "legal_memo_format": False,
                "confidence_explanations": True
            },
            "ai_rate_limits": {
                "max_requests_per_minute": 20,
                "max_tokens_per_hour": 100000,
                "max_cost_per_hour": 10.0,
                "initial_backoff_seconds": 1.0,
                "max_backoff_seconds": 300.0,
                "backoff_multiplier": 2.0,
                "pause_on_limit": True,
                "retry_failed_requests": True,
                "max_retries": 3,
                "track_usage": True,
                "usage_log_file": "ai_usage.log"
            },
            "agents": {
                "document_intelligence": {
                    "enabled": True,
                    "provider": "openai",
                    "analysis_type": "document_intelligence",
                    "priority": 1
                },
                "legal_analysis": {
                    "enabled": True,
                    "provider": "openai", 
                    "analysis_type": "legal_analysis",
                    "priority": 2
                },
                "pattern_discovery": {
                    "enabled": False,  # Disabled by default (resource intensive)
                    "provider": "openai",
                    "analysis_type": "pattern_discovery",
                    "priority": 3
                }
            },
            "settings": {
                "max_concurrent_agents": 3,
                "enable_caching": True,
                "log_level": "INFO",
                "auto_fallback": True,
                "quality_threshold": 0.7
            }
        }
        
        return type('Config', (), config_dict)()
    
    def save_configuration(self):
        """Save current configuration to file"""
        config_dict = {
            "providers": self.config.providers,
            "user_settings": asdict(self.user_settings),
            "ai_rate_limits": self.config.ai_rate_limits,
            "agents": self.config.agents,
            "settings": self.config.settings
        }
        
        Path(self.config_path).parent.mkdir(parents=True, exist_ok=True)
        with open(self.config_path, 'w') as f:
            json.dump(config_dict, f, indent=2)
    
    def update_user_settings(self, **kwargs):
        """Update user settings and reinitialize if needed"""
        updated = False
        for key, value in kwargs.items():
            if hasattr(self.user_settings, key):
                setattr(self.user_settings, key, value)
                updated = True
        
        if updated:
            # Reinitialize providers with new settings
            self.initialize_providers()
            # Save updated config
            self.save_configuration()
            logger.info("User settings updated and providers reinitialized")
    
    def initialize_providers(self):
        """Initialize AI providers with user settings"""
        self.providers = {}
        
        for provider_name, provider_config in self.config.providers.items():
            config_obj = type('ProviderConfig', (), provider_config)()
            
            try:
                if provider_name == "openai":
                    self.providers[provider_name] = EnhancedOpenAIProvider(config_obj, self.user_settings)
                elif provider_name == "anthropic":
                    self.providers[provider_name] = EnhancedAnthropicProvider(config_obj, self.user_settings)
                elif provider_name == "local":
                    self.providers[provider_name] = EnhancedLocalModelProvider(config_obj, self.user_settings)
                elif provider_name == "google":
                    self.providers[provider_name] = GoogleAIProvider(config_obj, self.user_settings)
                    
                logger.info(f"Provider {provider_name}: {'✓' if self.providers[provider_name].is_available() else '✗'}")
            except Exception as e:
                logger.error(f"Failed to initialize provider {provider_name}: {e}")
    
    def initialize_agents(self):
        """Initialize AI agents with prioritization"""
        self.agents = {}
        
        # Sort agents by priority
        agent_configs = sorted(
            self.config.agents.items(), 
            key=lambda x: x[1].get('priority', 999)
        )
        
        for agent_name, agent_config in agent_configs:
            if agent_config['enabled']:
                provider_name = agent_config['provider']
                
                if provider_name in self.providers and self.providers[provider_name].is_available():
                    self.agents[agent_name] = {
                        'provider': self.providers[provider_name],
                        'config': agent_config,
                        'analysis_type': agent_config['analysis_type']
                    }
                    logger.info(f"Agent {agent_name}: ✓ (via {provider_name})")
                else:
                    # Try fallback providers
                    for fallback_provider in self.user_settings.fallback_providers:
                        if (fallback_provider in self.providers and 
                            self.providers[fallback_provider].is_available()):
                            self.agents[agent_name] = {
                                'provider': self.providers[fallback_provider],
                                'config': agent_config,
                                'analysis_type': agent_config['analysis_type']
                            }
                            logger.info(f"Agent {agent_name}: ✓ (via {fallback_provider} fallback)")
                            break
                    else:
                        logger.warning(f"Agent {agent_name}: ✗ (no available providers)")
    
    async def analyze_file_content(self, content: str, file_path: str = "", 
                                 context: Dict[str, Any] = None) -> Dict[str, Any]:
        """Enhanced file content analysis with rate limiting and fallbacks"""
        results = {}
        
        # Check rate limits first
        if self.rate_limiter and not await self.rate_limiter.check_and_wait_if_needed():
            logger.warning(f"Rate limited - skipping AI analysis for {file_path}")
            return {"rate_limited": True, "message": "AI analysis skipped due to rate limits"}
        
        # Determine which agents to run
        agents_to_run = self._select_agents_for_analysis(content, context)
        
        if self.user_settings.parallel_agents and len(agents_to_run) > 1:
            # Run agents in parallel
            tasks = []
            for agent_name in agents_to_run:
                if agent_name in self.agents:
                    task = self._run_single_agent(agent_name, content, file_path, context)
                    tasks.append((agent_name, task))
            
            # Execute tasks
            for agent_name, task in tasks:
                try:
                    result = await task
                    results[agent_name] = result
                except Exception as e:
                    logger.error(f"Agent {agent_name} failed: {e}")
                    results[agent_name] = {"error": str(e), "success": False}
        else:
            # Run agents sequentially
            for agent_name in agents_to_run:
                if agent_name in self.agents:
                    try:
                        result = await self._run_single_agent(agent_name, content, file_path, context)
                        results[agent_name] = result
                        
                        # Check if we should continue based on quality
                        if (result.get('success', False) and 
                            result.get('confidence', 0) < self.config.settings.get('quality_threshold', 0.7)):
                            logger.info(f"Low quality result from {agent_name}, trying next agent")
                            continue
                            
                    except Exception as e:
                        logger.error(f"Agent {agent_name} failed: {e}")
                        results[agent_name] = {"error": str(e), "success": False}
        
        return results
    
    def _select_agents_for_analysis(self, content: str, context: Dict[str, Any] = None) -> List[str]:
        """Select which agents should analyze the content"""
        agents_to_run = []
        
        # Always run document intelligence first
        if "document_intelligence" in self.agents:
            agents_to_run.append("document_intelligence")
        
        # Add legal analysis if enabled
        if ("legal_analysis" in self.agents and 
            self.user_settings.analysis_depth in ["standard", "comprehensive"]):
            agents_to_run.append("legal_analysis")
        
        # Add pattern discovery for comprehensive analysis
        if ("pattern_discovery" in self.agents and 
            self.user_settings.analysis_depth == "comprehensive"):
            agents_to_run.append("pattern_discovery")
        
        return agents_to_run
    
    async def _run_single_agent(self, agent_name: str, content: str, 
                              file_path: str, context: Dict[str, Any] = None) -> Dict[str, Any]:
        """Run a single agent with error handling and usage tracking"""
        agent = self.agents[agent_name]
        provider = agent['provider']
        analysis_type = agent['analysis_type']
        
        start_time = time.time()
        
        try:
            # Check if content should be analyzed
            if not provider.should_analyze(content, analysis_type):
                return {
                    "skipped": True,
                    "reason": "Content filtering",
                    "success": False
                }
            
            # Perform analysis
            result = await provider.analyze_content(content, analysis_type, context)
            
            # Parse and enhance result
            enhanced_result = self._parse_ai_response(result, agent_name, file_path)
            enhanced_result['processing_time'] = time.time() - start_time
            
            # Record usage with rate limiter
            if self.rate_limiter:
                await self.rate_limiter.record_request(
                    tokens_used=result.get('tokens_used', 0),
                    cost=result.get('cost', 0.0),
                    success=result.get('success', True)
                )
            
            return enhanced_result
            
        except Exception as e:
            # Record failed request
            if self.rate_limiter:
                await self.rate_limiter.record_request(0, 0.0, success=False)
            
            error_result = {
                "error": str(e),
                "success": False,
                "agent_name": agent_name,
                "analysis_type": analysis_type,
                "processing_time": time.time() - start_time
            }
            
            logger.error(f"Agent {agent_name} failed for {file_path}: {e}")
            return error_result
    
    def _parse_ai_response(self, raw_result: Dict[str, Any], agent_name: str, 
                          file_path: str) -> Dict[str, Any]:
        """Parse and structure AI response"""
        response_text = raw_result.get('response', '')
        
        # Try to extract JSON from response
        structured_data = {}
        try:
            import re
            json_match = re.search(r'\{.*\}', response_text, re.DOTALL)
            if json_match:
                structured_data = json.loads(json_match.group())
        except:
            # If JSON parsing fails, create basic structure
            structured_data = {
                "summary": response_text[:500] if response_text else "No response",
                "full_response": response_text,
                "structured": False
            }
        
        # Enhance with metadata
        result = {
            "agent_name": agent_name,
            "analysis_type": raw_result.get('analysis_type', 'unknown'),
            "confidence_score": self._extract_confidence(structured_data),
            "findings": structured_data,
            "entities_found": self._extract_entities(structured_data),
            "tags": self._extract_tags(structured_data),
            "legal_significance": structured_data.get('legal_significance', ''),
            "probative_value": self._extract_numeric_value(structured_data, 'probative_value'),
            "relevance_score": self._extract_numeric_value(structured_data, 'relevance_score'),
            "processing_time": 0.0,  # Will be set by caller
            "metadata": {
                "file_path": file_path,
                "provider": raw_result.get('provider', 'unknown'),
                "model": raw_result.get('model', 'unknown'),
                "tokens_used": raw_result.get('tokens_used', 0),
                "cost": raw_result.get('cost', 0.0),
                "user_settings": {
                    "analysis_depth": self.user_settings.analysis_depth,
                    "case_type": self.user_settings.case_type,
                    "jurisdiction": self.user_settings.jurisdiction
                }
            },
            "timestamp": datetime.now().isoformat(),
            "success": raw_result.get('success', True)
        }
        
        return result
    
    def _extract_confidence(self, data: Dict[str, Any]) -> float:
        """Extract confidence score from AI response"""
        for key in ['confidence', 'confidence_score', 'certainty']:
            if key in data:
                try:
                    return float(data[key])
                except:
                    pass
        
        # Default confidence based on structure quality
        if data.get('structured', True):
            return 0.7
        else:
            return 0.4
    
    def _extract_entities(self, data: Dict[str, Any]) -> List[Dict[str, Any]]:
        """Extract entities from AI response"""
        entities = []
        
        # Look for various entity fields
        entity_fields = ['key_parties', 'entities', 'people', 'organizations']
        for field in entity_fields:
            if field in data and isinstance(data[field], list):
                for entity in data[field]:
                    if isinstance(entity, str):
                        entities.append({"type": field, "value": entity, "confidence": 0.8})
                    elif isinstance(entity, dict):
                        entities.append(entity)
        
        # Look for financial amounts
        if 'financial_amounts' in data and isinstance(data['financial_amounts'], list):
            for amount in data['financial_amounts']:
                entities.append({"type": "money", "value": amount, "confidence": 0.9})
        
        # Look for dates
        if 'important_dates' in data and isinstance(data['important_dates'], list):
            for date in data['important_dates']:
                entities.append({"type": "date", "value": date, "confidence": 0.8})
        
        return entities
    
    def _extract_tags(self, data: Dict[str, Any]) -> List[str]:
        """Extract tags from AI response"""
        tags = []
        
        # Extract from various fields
        if 'evidence_category' in data:
            tags.append(data['evidence_category'])
        
        if 'document_type' in data:
            tags.append(data['document_type'])
        
        if 'legal_theory_support' in data and isinstance(data['legal_theory_support'], dict):
            tags.extend(data['legal_theory_support'].keys())
        
        if 'key_facts' in data and isinstance(data['key_facts'], list):
            tags.append('factual_evidence')
        
        # Add confidence-based tags
        confidence = self._extract_confidence(data)
        if confidence > 0.8:
            tags.append('high_confidence')
        elif confidence < 0.5:
            tags.append('low_confidence')
        
        # Add case-type specific tags
        tags.append(f"case_type_{self.user_settings.case_type}")
        
        return list(set(tags))  # Remove duplicates
    
    def _extract_numeric_value(self, data: Dict[str, Any], key: str) -> float:
        """Extract numeric value from AI response"""
        if key in data:
            try:
                return float(data[key])
            except:
                pass
        
        # Default values based on key type
        defaults = {
            'probative_value': 0.5,
            'relevance_score': 0.5,
            'prejudicial_impact': 0.1,
            'admissibility_score': 0.7
        }
        
        return defaults.get(key, 0.0)
    
    def get_comprehensive_status(self) -> Dict[str, Any]:
        """Get comprehensive status of AI system"""
        status = {
            "providers": {},
            "agents": {},
            "rate_limiter": {},
            "user_settings": asdict(self.user_settings),
            "system_health": "healthy"
        }
        
        # Provider status
        for name, provider in self.providers.items():
            status["providers"][name] = {
                "available": provider.is_available(),
                "enabled": provider.config.enabled,
                "model": provider.config.model,
                "total_requests": provider.success_count + provider.error_count,
                "success_rate": provider.success_count / max(provider.success_count + provider.error_count, 1),
                "total_tokens": provider.total_tokens_used,
                "total_cost": provider.total_cost
            }
        
        # Agent status
        for name, agent in self.agents.items():
            provider_name = agent['config']['provider']
            status["agents"][name] = {
                "enabled": True,
                "provider": provider_name,
                "provider_available": agent['provider'].is_available(),
                "analysis_type": agent['analysis_type'],
                "priority": agent['config'].get('priority', 999)
            }
        
        # Rate limiter status
        if self.rate_limiter:
            status["rate_limiter"] = self.rate_limiter.get_usage_stats()
        
        # System health assessment
        available_providers = sum(1 for p in status["providers"].values() if p["available"])
        available_agents = sum(1 for a in status["agents"].values() if a["provider_available"])
        
        if available_providers == 0:
            status["system_health"] = "critical"
        elif available_agents < len(self.agents) / 2:
            status["system_health"] = "degraded"
        elif self.rate_limiter and self.rate_limiter.degradation_mode:
            status["system_health"] = "rate_limited"
        
        return status
 
    def generate_usage_report(self) -> str:
        """Generate comprehensive usage report"""
        status = self.get_comprehensive_status()
        
        report = f"""# AI Foundation Plugin Usage Report"

Generated: {datetime.now().strftime('%Y-%m-%d %H:%M:%S')}
System Health: {status['system_health'].upper()}

## Provider Performance
"""
        
        for provider_name, provider_data in status["providers"].items():
            availability = "✓" if provider_data["available"] else "✗"
            report += f"""
### {provider_name.title()} {availability}
- **Model**: {provider_data['model']}
- **Total Requests**: {provider_data['total_requests']}
- **Success Rate**: {provider_data['success_rate']:.1%}
- **Tokens Used**: {provider_data['total_tokens']:,}
- **Total Cost**: ${provider_data['total_cost']:.2f}
"""
        
        report += "\n## Agent Status\n"
        for agent_name, agent_data in status["agents"].items():
            availability = "✓" if agent_data["provider_available"] else "✗"
            report += f"- **{agent_name}** {availability} (via {agent_data['provider']})\n"
        
        if status["rate_limiter"]:
            rl = status["rate_limiter"]
            report += f"""
## Rate Limiting Status
- **Current Rate Multiplier**: {rl['rate_status']['current_multiplier']:.1%}
- **Requests (last minute)**: {rl['current_usage']['requests_last_minute']}/{rl['limits']['max_requests_per_minute']}
- **Tokens (last hour)**: {rl['current_usage']['tokens_last_hour']:,}/{rl['limits']['max_tokens_per_hour']:,}
- **Cost (last hour)**: ${rl['current_usage']['cost_last_hour']:.2f}/${rl['limits']['max_cost_per_hour']:.2f}
- **Rate Limit Hits**: {rl['session_totals']['rate_limit_hits']}
"""
        
        report += f"""
## Current Configuration
- **Preferred Provider**: {status['user_settings']['preferred_provider']}
- **Analysis Depth**: {status['user_settings']['analysis_depth']}
- **Case Type**: {status['user_settings']['case_type']}
- **Jurisdiction**: {status['user_settings']['jurisdiction']}
- **Multi-Agent**: {"Enabled" if status['user_settings']['enable_multi_agent'] else "Disabled"}
- **Parallel Processing**: {"Enabled" if status['user_settings']['parallel_agents'] else "Disabled"}

## Recommendations
"""
        
        # Generate recommendations based on status
        if status["system_health"] == "critical":
            report += "- **CRITICAL**: No AI providers available. Check API keys and network connectivity.\n"
        elif status["system_health"] == "degraded":
            report += "- **WARNING**: Some AI agents unavailable. Consider enabling fallback providers.\n"
        elif status["system_health"] == "rate_limited":
            report += "- **INFO**: Currently rate limited. Consider upgrading API limits or enabling local models.\n"
        
        # Cost optimization recommendations
        total_cost = sum(p["total_cost"] for p in status["providers"].values())
        if total_cost > 50:
            report += f"- **COST**: High usage (${total_cost:.2f}). Consider using local models for basic analysis.\n"
        
        return report
    
    def export_configuration(self, file_path: str = None) -> str:
        """Export current configuration for sharing/backup"""
        if file_path is None:
            file_path = f"lcas_ai_config_backup_{datetime.now().strftime('%Y%m%d_%H%M%S')}.json"
        
        config_export = {
            "version": "2.0",
            "export_date": datetime.now().isoformat(),
            "user_settings": asdict(self.user_settings),
            "provider_settings": {
                name: {k: v for k, v in config.items() if k != 'api_key'}  # Don't export API keys'
                for name, config in self.config.providers.items()
            },
            "agent_settings": self.config.agents,
            "rate_limit_settings": self.config.ai_rate_limits
        }
        
        with open(file_path, 'w') as f:
            json.dump(config_export, f, indent=2)
        
        logger.info(f"Configuration exported to {file_path}")
        return file_path
    
    def import_configuration(self, file_path: str):
        """Import configuration from backup/sharing"""
        with open(file_path, 'r') as f:
            config_import = json.load(f)
        
        if config_import.get('version') != "2.0":
            logger.warning("Configuration version mismatch - some settings may not import correctly")
        
        # Import user settings
        if 'user_settings' in config_import:
            self.user_settings = AIConfigSettings(**config_import['user_settings'])
        
        # Import other settings (preserving existing API keys)
        if 'provider_settings' in config_import:
            for provider_name, settings in config_import['provider_settings'].items():
                if provider_name in self.config.providers:
                    # Preserve existing API key
                    api_key = self.config.providers[provider_name].get('api_key', '')
                    self.config.providers[provider_name].update(settings)
                    if api_key:
                        self.config.providers[provider_name]['api_key'] = api_key
        
        # Reinitialize with new settings
        self.initialize_providers()
        self.initialize_agents()
        self.save_configuration()
        
        logger.info(f"Configuration imported from {file_path}")

# Factory function for LCAS integration
<<<<<<< HEAD
=======
        feat/ai-integration-fix

        feat/ai-integration-fix

        feat/ai-integration-fix

      feat/ai-integration-fix
        main
        main
        main
>>>>>>> c74b8be3
def create_enhanced_ai_plugin(lcas_config) -> "EnhancedAIFoundationPlugin":
    """Factory function to create enhanced AI plugin for LCAS"""
    
    # Extract AI configuration from LCAS config if available
    config_path = getattr(lcas_config, 'ai_config_path', 'config/ai_config.json')
    
    # Create the enhanced plugin
    ai_plugin = EnhancedAIFoundationPlugin(config_path)
    
    # Update user settings based on LCAS config
    if hasattr(lcas_config, 'case_theory'):
        ai_plugin.update_user_settings(
            case_type=lcas_config.case_theory.case_type,
            analysis_depth=getattr(lcas_config, 'ai_analysis_depth', 'standard'),
            confidence_threshold=getattr(lcas_config, 'ai_confidence_threshold', 0.6)
        )
    
    logger.info("Enhanced AI Foundation Plugin created and configured for LCAS")
    return ai_plugin

    def create_enhanced_ai_plugin(lcas_config) -> EnhancedAIFoundationPlugin:
        """Factory function to create enhanced AI plugin for LCAS"""

        # Extract AI configuration from LCAS config if available
        config_path = getattr(lcas_config, 'ai_config_path', 'config/ai_config.json')

        # Create the enhanced plugin
        ai_plugin = EnhancedAIFoundationPlugin(config_path)

        # Update user settings based on LCAS config
        if hasattr(lcas_config, 'case_theory'):
            ai_plugin.update_user_settings(
                case_type=lcas_config.case_theory.case_type,
                analysis_depth=getattr(lcas_config, 'ai_analysis_depth', 'standard'),
                confidence_threshold=getattr(lcas_config, 'ai_confidence_threshold', 0.6)
            )

        logger.info("Enhanced AI Foundation Plugin created and configured for LCAS")
        return ai_plugin
        main

# Backward compatibility
def create_ai_plugin(lcas_config):
    """Backward compatible factory function"""
    return create_enhanced_ai_plugin(lcas_config)

# Example usage and testing
if __name__ == "__main__":
    async def test_enhanced_plugin():
        """Test the enhanced AI plugin functionality"""
        print("Testing Enhanced AI Foundation Plugin...")
        
        # Create plugin with default settings
        plugin = EnhancedAIFoundationPlugin()
        
        # Display status
        status = plugin.get_comprehensive_status()
        print(f"\nSystem Health: {status['system_health']}")
        
        # Show provider availability
        print("\nProvider Status:")
        for name, data in status['providers'].items():
            print(f"  {name}: {'✓' if data['available'] else '✗'} ({data['model']})")
        
        # Show agent status
        print("\nAgent Status:")
        for name, data in status['agents'].items():
            print(f"  {name}: {'✓' if data['provider_available'] else '✗'} via {data['provider']}")
        
        # Test configuration updates
        print("\nTesting configuration updates...")
        plugin.update_user_settings(
            case_type="family_law",
            analysis_depth="comprehensive",
            jurisdiction="California"
        )
        print("  ✓ Settings updated")
        
        # Test analysis if providers available
        available_providers = [name for name, data in status['providers'].items() if data['available']]
        
        if available_providers:
            print(f"\nTesting analysis with {available_providers[0]}...")
            
            test_content = """
            Email from John to Mary dated March 15, 2023.
            Subject: Financial Disclosure Issues
            
            Mary, I've been reviewing our financial statements and noticed some '
            discrepancies in the cryptocurrency accounts. The Bitcoin wallet 
            shows a balance of $75,000 but the disclosed amount was only $25,000.
            We need to address this before the court hearing next week.
            
            Also, I found evidence that contradicts the testimony given about 
            the domestic violence incident on February 10th. The security camera 
            footage shows a different sequence of events.
            
            Please review the attached bank statements showing the offshore 
            account transfers that weren't included in the FC-2107 disclosure.'
            """
            
            try:
                results = await plugin.analyze_file_content(
                    content=test_content,
                    file_path="test_email.txt",
                    context={
                        "case_type": "family_law",
                        "legal_theories": ["Financial Non-Disclosure", "Fraud on Court"],
                        "jurisdiction": "California"
                    }
                )
                
                print("Analysis Results:")
                for agent_name, result in results.items():
                    if result.get('success', False):
                        print(f"  {agent_name}:")
                        print(f"    Confidence: {result.get('confidence_score', 0):.2f}")
                        print(f"    Entities Found: {len(result.get('entities_found', []))}")
                        print(f"    Tags: {', '.join(result.get('tags', [])[:3])}")
                        print(f"    Cost: ${result.get('metadata', {}).get('cost', 0):.4f}")
                    else:
                        print(f"  {agent_name}: Failed - {result.get('error', 'Unknown error')}")
                        
            except Exception as e:
                print(f"  Analysis failed: {e}")
        else:
            print("\nNo AI providers available for testing")
            print("To enable AI analysis:")
            print("1. Add OpenAI API key to config/ai_config.json")
            print("2. Or set up local model with Ollama")
            print("3. Or add Anthropic API key")
        
        # Generate usage report
        print("\nGenerating usage report...")
        report = plugin.generate_usage_report()
        print("  ✓ Report generated (see below)")
        
        print("\n" + "="*60)
        print(report)
        
        # Test configuration export
        print("\nTesting configuration export...")
        export_path = plugin.export_configuration()
        print(f"  ✓ Configuration exported to {export_path}")
    
    # Run test
    asyncio.run(test_enhanced_plugin()
)<|MERGE_RESOLUTION|>--- conflicted
+++ resolved
@@ -1613,8 +1613,8 @@
         logger.info(f"Configuration imported from {file_path}")
 
 # Factory function for LCAS integration
-<<<<<<< HEAD
-=======
+        feat/ai-integration-fix
+
         feat/ai-integration-fix
 
         feat/ai-integration-fix
@@ -1625,7 +1625,7 @@
         main
         main
         main
->>>>>>> c74b8be3
+        main
 def create_enhanced_ai_plugin(lcas_config) -> "EnhancedAIFoundationPlugin":
     """Factory function to create enhanced AI plugin for LCAS"""
     
