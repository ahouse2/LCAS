#!/usr/bin/env python3
"""
LCAS Runner Script - Easy interface to run the Legal Case Analysis System
"""

import os
import sys
import json
from pathlib import Path

def print_banner():
    """Print the LCAS banner"""
    print("="*70)
    print("  LEGAL CASE-BUILDING AND ANALYSIS SYSTEM (LCAS)")
    print("  Organize, Analyze, and Score Legal Evidence")
    print("="*70)
    print()

def check_requirements():
    """Check if required directories exist and are accessible"""
    print("🔍 Checking system requirements...")
    
    # Default paths
    source_dir = r"F:\POST TRIAL DIVORCE"
    target_dir = r"G:\LCAS_ANALYSIS_RESULTS"
    
    # Check source directory
    if not Path(source_dir).exists():
        print(f"❌ Source directory not found: {source_dir}")
        print("   Please update the source path in the configuration.")
        return False, source_dir, target_dir
    
    # Check if target directory parent exists
    target_parent = Path(target_dir).parent
    if not target_parent.exists():
        print(f"❌ Target parent directory not accessible: {target_parent}")
        print("   Please ensure the G: drive is accessible.")
        return False, source_dir, target_dir
    
    print(f"✅ Source directory found: {source_dir}")
    print(f"✅ Target location accessible: {target_dir}")
    return True, source_dir, target_dir

def check_optional_libraries():
    """Check which optional libraries are available"""
    print("\n📚 Checking optional libraries for enhanced functionality...")
    
    libraries = {
        'PyPDF2': 'PDF extraction',
        'pdfplumber': 'Advanced PDF extraction', 
        'docx': 'Word document extraction',
        'openpyxl': 'Excel file extraction',
        'pandas': 'Data analysis and CSV/Excel processing',
        'spacy': 'Advanced natural language processing',
        'sentence_transformers': 'Text embeddings for similarity analysis',
        'neo4j': 'Knowledge graph database'
    }
    
    available = []
    missing = []
    
    for lib, description in libraries.items():
        try:
            __import__(lib)
            available.append((lib, description))
            print(f"✅ {lib} - {description}")
        except ImportError:
            missing.append((lib, description))
            print(f"❌ {lib} - {description}")
    
    if missing:
        print(f"\n💡 Optional libraries missing: {len(missing)}")
        print("   Install with: pip install [library_name]")
        print("   The system will run with basic functionality.")
    
    return len(available), len(missing)

def create_config_file(source_dir: str, target_dir: str):
    """Create or update configuration file"""
    config_file = "lcas_config.json"
    
    config = {
        "source_directory": source_dir,
        "target_directory": target_dir,
        "neo4j_uri": "bolt://localhost:7687",
        "neo4j_user": "neo4j", 
        "neo4j_password": "password",
        "min_probative_score": 0.3,
        "min_relevance_score": 0.5,
        "similarity_threshold": 0.85,
        "probative_weight": 0.4,
        "relevance_weight": 0.3,
        "admissibility_weight": 0.3
    }
    
    with open(config_file, 'w') as f:
        json.dump(config, f, indent=2)
    
    print(f"📝 Configuration saved to: {config_file}")
    return config_file

def estimate_processing_time(source_dir: str):
    """Estimate processing time based on file count"""
    try:
        file_count = 0
        supported_extensions = {'.pdf', '.docx', '.doc', '.txt', '.rtf', '.xlsx', '.xls', '.csv', '.eml', '.msg'}
        
        for file_path in Path(source_dir).rglob('*'):
            if file_path.is_file() and file_path.suffix.lower() in supported_extensions:
                file_count += 1
        
        # Rough estimate: 2-5 seconds per file depending on size and type
        estimated_minutes = (file_count * 3) / 60
        
        print(f"\n📊 Analysis Estimate:")
        print(f"   Files to process: {file_count}")
        print(f"   Estimated time: {estimated_minutes:.1f} minutes")
        
        return file_count
    
    except Exception as e:
        print(f"❌ Error estimating processing time: {e}")
        return 0

def run_analysis(config_file: str):
    """Run the LCAS analysis"""
    print(f"\n🚀 Starting LCAS analysis...")
    print("   This may take several minutes depending on file count and size.")
    print("   Progress will be logged to 'lcas.log'")
    print("\n" + "="*50)
    
    try:
        # Import and run LCAS
        from lcas_main import LCASCore, load_config
        
        # Load configuration
        config = load_config(config_file)
        
        # Initialize and run LCAS
        lcas = LCASCore(config)
        
        # Register content extraction plugin if available
        try:
            from content_extraction_plugin import ContentExtractionPlugin
            lcas.register_plugin('content_extraction', ContentExtractionPlugin(config))
        except ImportError:
            print("   Content extraction plugin not found - running with basic extraction")
        
        # Run complete analysis
        lcas.run_complete_analysis()
        lcas.save_analysis_results()
        
        print("\n" + "="*60)
        print("✅ LCAS ANALYSIS COMPLETED SUCCESSFULLY")
        print("="*60)
        print(f"📁 Results location: {config.target_directory}")
        print("\n📊 Generated Reports:")
        print(f"   • Analysis Summary: 10_VISUALIZATIONS_AND_REPORTS/analysis_summary.md")
        print(f"   • Argument Strength: 10_VISUALIZATIONS_AND_REPORTS/argument_strength_analysis.md")
        print(f"   • Duplicate Files: 10_VISUALIZATIONS_AND_REPORTS/duplicate_files_report.md")
        print(f"   • Detailed Data: analysis_results.json")
        
        return True
        
    except Exception as e:
        print(f"\n❌ Analysis failed with error: {e}")
        print("📋 Check lcas.log for detailed error information")
        return False

def show_menu():
    """Display the main menu"""
    print("\n" + "="*50)
    print("LCAS MAIN MENU")
    print("="*50)
    print("1. Run Full Analysis")
    print("2. Check System Requirements")
    print("3. Install Dependencies Guide")
    print("4. Create/Update Configuration")
    print("5. View Configuration")
    print("6. Exit")
    print("="*50)

def show_installation_guide():
    """Show installation guide for dependencies"""
    print("\n📦 INSTALLATION GUIDE")
    print("="*40)
    print("Core dependencies (recommended for full functionality):")
    print("\n📄 For PDF processing:")
    print("   pip install PyPDF2 pdfplumber")
    print("\n📝 For Word documents:")
    print("   pip install python-docx")
    print("\n📊 For Excel/CSV files:")
    print("   pip install pandas openpyxl")
    print("\n📧 For email files:")
    print("   pip install extract-msg")
    print("\n🧠 For advanced NLP (optional):")
    print("   pip install spacy sentence-transformers")
    print("   python -m spacy download en_core_web_sm")
    print("\n🗃️ For knowledge graphs (optional):")
    print("   pip install neo4j py2neo")
    print("\n📈 For visualizations:")
    print("   pip install matplotlib seaborn plotly")
    print("\n💡 Install all at once:")
    print("   pip install PyPDF2 pdfplumber python-docx pandas openpyxl matplotlib seaborn")

def view_configuration():
    """View current configuration"""
    config_file = "lcas_config.json"
    if Path(config_file).exists():
        with open(config_file, 'r') as f:
            config = json.load(f)
        
        print("\n📋 CURRENT CONFIGURATION")
        print("="*40)
        for key, value in config.items():
            print(f"{key}: {value}")
    else:
        print("\n No configuration file found. Create one using option 4.")

def main():
    """Main application entry point"""
    print_banner()
    
    while True:
        show_menu()
        choice = input("\nEnter your choice (1-6): ").strip()
        
        if choice == '1':
            # Run Full Analysis
            requirements_ok, source_dir, target_dir = check_requirements()
            if not requirements_ok:
                print("\n Please fix the directory issues before running analysis.")
                continue
            
            check_optional_libraries()
            
            # Estimate processing time
            file_count = estimate_processing_time(source_dir)
            if file_count == 0:
                print("No supported files found in source directory.")
                continue
            
            # Confirm before proceeding
            confirm = input(f"\nProceed with analysis of {file_count} files? (y/N): ").strip().lower()
            if confirm != 'y':
                print("Analysis cancelled.")
                continue
            
            # Create/update config
<<<<<<< HEAD
=======
        feat/ai-integration-fix

        feat/ai-integration-fix

        feat/ai-integration-fix

        feat/ai-integration-fix

        feat/ai-integration-fix

      feat/ai-integration-fix
        main
        main
        main
        main
        main
>>>>>>> b2cd0341
            # Corrected: use source_dir, target_dir from check_requirements()
            config_file = create_config_file(source_dir, target_dir)
            # Run analysis (this was missing from the original choice '1' block after merge)
            success = run_analysis(config_file)
            if success:
                print(f"\n Analysis complete! Check {target_dir} for results.")
            else:
        feat/ai-integration-fix
                print("\n😞 Analysis failed. Check the log file for details.")

<<<<<<< HEAD
=======
        feat/ai-integration-fix

        feat/ai-integration-fix

        feat/ai-integration-fix

        feat/ai-integration-fix

                print("\n Analysis failed. Check the log file for details.")
        main

        main
        main
        main
        main
>>>>>>> b2cd0341
        elif choice == '2':
            # Check System Requirements
            requirements_ok, source_dir, target_dir = check_requirements()
            check_optional_libraries()
        
        elif choice == '3':
            # Installation Guide
            show_installation_guide()
        
        elif choice == '4':
            # Create/Update Configuration
            print("\n CONFIGURATION SETUP")
            print("="*30)
            
            # Use different variable names for this input to avoid conflict if source_dir/target_dir are needed later
            cfg_source_dir = input("Enter source directory path (or press Enter for default): ").strip()
            if not cfg_source_dir:
                cfg_source_dir = r"F:\POST TRIAL DIVORCE" # Default
            
            cfg_target_dir = input("Enter target directory path (or press Enter for default): ").strip()
            if not cfg_target_dir:
                cfg_target_dir = r"G:\LCAS_ANALYSIS_RESULTS" # Default
            
            config_file = create_config_file(cfg_source_dir, cfg_target_dir)
<<<<<<< HEAD
=======
        feat/ai-integration-fix

        feat/ai-integration-fix

        feat/ai-integration-fix

        feat/ai-integration-fix
        main
        main
        main
>>>>>>> b2cd0341
            print(f"✅ Configuration created/updated: {config_file}")

        elif choice == '5': # Ensuring 8-space indent
            # View Configuration
            view_configuration() # Ensuring 12-space indent

<<<<<<< HEAD
=======
        feat/ai-integration-fix

        feat/ai-integration-fix

        feat/ai-integration-fix


        feat/ai-integration-fix
            print(f"✅ Configuration created/updated: {config_file}")

            print(f" Configuration created/updated: {config_file}")
        main

        elif choice == '5':
            # View Configuration
            view_configuration()

        feat/ai-integration-fix
        main
        main
        main
        main
>>>>>>> b2cd0341
        elif choice == '6':
            # Exit
            print("\n👋 Thank you for using LCAS!")
            print("Visit us at: https://github.com/your-repo/lcas")
            break

        else:
            print("\n❌ Invalid choice. Please enter 1-6.")

if __name__ == "__main__":
<<<<<<< HEAD
    main()
=======
        feat/ai-integration-fix
    main()

        feat/ai-integration-fix
    main()

        feat/ai-integration-fix
    main()

        feat/ai-integration-fix
    main()
    
    main()


            config_file = create_config_file(source, target)
            print(f" Configuration updated successfully!")
        
        elif choice == '5':
            # View Configuration
            view_configuration()
        
       main
        elif choice == '6':
            # Exit
            print("\n Thank you for using LCAS!")
            print("Visit us at: https://github.com/your-repo/lcas")
            break
       feat/ai-integration-fix
        
       main
        else:
            print("\n Invalid choice. Please enter 1-6.")

if __name__ == "__main__":
       feat/ai-integration-fix
    main()
    
    main()

# The following elif blocks are structurally incorrect as they are outside the main() function's loop.
# However, to address the specific subtask of fixing line 270's "unexpected indent"
# in its current broken context, we would unindent these blocks to be top-level.
# This is a partial fix; the correct fix involves moving these into main().
# For this operation, we will assume these blocks should start at column 0.

elif choice == '2':
    # Check System Requirements
    requirements_ok, source_dir, target_dir = check_requirements()
    check_optional_libraries()

elif choice == '3':
    # Installation Guide
    show_installation_guide()

elif choice == '4':
    # Create/Update Configuration
    print("\n CONFIGURATION SETUP")
    print("="*30)

    source = input("Enter source directory path (or press Enter for default): ").strip()
    if not source:
        source = r"F:\POST TRIAL DIVORCE"

    target = input("Enter target directory path (or press Enter for default): ").strip()
    if not target:
        target = r"G:\LCAS_ANALYSIS_RESULTS"

    config_file = create_config_file(source, target) # Corrected line 270 and added arguments
       main
        main
        main
        main
        main
        main
>>>>>>> b2cd0341
<|MERGE_RESOLUTION|>--- conflicted
+++ resolved
@@ -247,8 +247,8 @@
                 continue
             
             # Create/update config
-<<<<<<< HEAD
-=======
+        feat/ai-integration-fix
+
         feat/ai-integration-fix
 
         feat/ai-integration-fix
@@ -265,7 +265,7 @@
         main
         main
         main
->>>>>>> b2cd0341
+        main
             # Corrected: use source_dir, target_dir from check_requirements()
             config_file = create_config_file(source_dir, target_dir)
             # Run analysis (this was missing from the original choice '1' block after merge)
@@ -276,8 +276,8 @@
         feat/ai-integration-fix
                 print("\n😞 Analysis failed. Check the log file for details.")
 
-<<<<<<< HEAD
-=======
+        feat/ai-integration-fix
+
         feat/ai-integration-fix
 
         feat/ai-integration-fix
@@ -293,7 +293,7 @@
         main
         main
         main
->>>>>>> b2cd0341
+        main
         elif choice == '2':
             # Check System Requirements
             requirements_ok, source_dir, target_dir = check_requirements()
@@ -318,27 +318,27 @@
                 cfg_target_dir = r"G:\LCAS_ANALYSIS_RESULTS" # Default
             
             config_file = create_config_file(cfg_source_dir, cfg_target_dir)
-<<<<<<< HEAD
-=======
-        feat/ai-integration-fix
-
-        feat/ai-integration-fix
-
-        feat/ai-integration-fix
-
-        feat/ai-integration-fix
-        main
-        main
-        main
->>>>>>> b2cd0341
+        feat/ai-integration-fix
+
+        feat/ai-integration-fix
+
+        feat/ai-integration-fix
+
+        feat/ai-integration-fix
+
+        feat/ai-integration-fix
+        main
+        main
+        main
+        main
             print(f"✅ Configuration created/updated: {config_file}")
 
         elif choice == '5': # Ensuring 8-space indent
             # View Configuration
             view_configuration() # Ensuring 12-space indent
 
-<<<<<<< HEAD
-=======
+        feat/ai-integration-fix
+
         feat/ai-integration-fix
 
         feat/ai-integration-fix
@@ -361,7 +361,7 @@
         main
         main
         main
->>>>>>> b2cd0341
+        main
         elif choice == '6':
             # Exit
             print("\n👋 Thank you for using LCAS!")
@@ -372,9 +372,9 @@
             print("\n❌ Invalid choice. Please enter 1-6.")
 
 if __name__ == "__main__":
-<<<<<<< HEAD
-    main()
-=======
+        feat/ai-integration-fix
+    main()
+
         feat/ai-integration-fix
     main()
 
@@ -450,4 +450,4 @@
         main
         main
         main
->>>>>>> b2cd0341
+        main