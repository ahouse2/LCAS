--- conflicted
+++ resolved
@@ -215,7 +215,7 @@
         for key, value in config.items():
             print(f"{key}: {value}")
     else:
-        print("\n❌ No configuration file found. Create one using option 4.")
+        print("\n No configuration file found. Create one using option 4.")
 
 def main():
     """Main application entry point"""
@@ -229,7 +229,7 @@
             # Run Full Analysis
             requirements_ok, source_dir, target_dir = check_requirements()
             if not requirements_ok:
-                print("\n❌ Please fix the directory issues before running analysis.")
+                print("\n Please fix the directory issues before running analysis.")
                 continue
             
             check_optional_libraries()
@@ -237,7 +237,7 @@
             # Estimate processing time
             file_count = estimate_processing_time(source_dir)
             if file_count == 0:
-                print("❌ No supported files found in source directory.")
+                print("No supported files found in source directory.")
                 continue
             
             # Confirm before proceeding
@@ -247,15 +247,15 @@
                 continue
             
             # Create/update config
-<<<<<<< HEAD
+      feat/ai-integration-fix
             # Corrected: use source_dir, target_dir from check_requirements()
             config_file = create_config_file(source_dir, target_dir)
             # Run analysis (this was missing from the original choice '1' block after merge)
             success = run_analysis(config_file)
             if success:
-                print(f"\n🎉 Analysis complete! Check {target_dir} for results.")
+                print(f"\n Analysis complete! Check {target_dir} for results.")
             else:
-                print("\n😞 Analysis failed. Check the log file for details.")
+                print("\n Analysis failed. Check the log file for details.")
 
         elif choice == '2':
             # Check System Requirements
@@ -268,7 +268,7 @@
         
         elif choice == '4':
             # Create/Update Configuration
-            print("\n⚙️ CONFIGURATION SETUP")
+            print("\n CONFIGURATION SETUP")
             print("="*30)
             
             # Use different variable names for this input to avoid conflict if source_dir/target_dir are needed later
@@ -281,38 +281,36 @@
                 cfg_target_dir = r"G:\LCAS_ANALYSIS_RESULTS" # Default
             
             config_file = create_config_file(cfg_source_dir, cfg_target_dir)
-            print(f"✅ Configuration created/updated: {config_file}")
+            print(f" Configuration created/updated: {config_file}")
 
         elif choice == '5':
             # View Configuration
             view_configuration()
 
-=======
+
             config_file = create_config_file(source, target)
-            print(f"✅ Configuration updated successfully!")
+            print(f" Configuration updated successfully!")
         
         elif choice == '5':
             # View Configuration
             view_configuration()
         
->>>>>>> f13ec143
+       main
         elif choice == '6':
             # Exit
-            print("\n👋 Thank you for using LCAS!")
+            print("\n Thank you for using LCAS!")
             print("Visit us at: https://github.com/your-repo/lcas")
             break
-<<<<<<< HEAD
-
-=======
-        
->>>>>>> f13ec143
+       feat/ai-integration-fix
+        
+       main
         else:
-            print("\n❌ Invalid choice. Please enter 1-6.")
+            print("\n Invalid choice. Please enter 1-6.")
 
 if __name__ == "__main__":
-<<<<<<< HEAD
+       feat/ai-integration-fix
     main()
-=======
+    
     main()
 
 # The following elif blocks are structurally incorrect as they are outside the main() function's loop.
@@ -332,7 +330,7 @@
 
 elif choice == '4':
     # Create/Update Configuration
-    print("\n⚙️ CONFIGURATION SETUP")
+    print("\n CONFIGURATION SETUP")
     print("="*30)
 
     source = input("Enter source directory path (or press Enter for default): ").strip()
@@ -344,4 +342,4 @@
         target = r"G:\LCAS_ANALYSIS_RESULTS"
 
     config_file = create_config_file(source, target) # Corrected line 270 and added arguments
->>>>>>> f13ec143
+       main