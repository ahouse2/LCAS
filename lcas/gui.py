#!/usr/bin/env python3
"""
LCAS GUI Module
Modern graphical interface for the Legal Case Analysis System
"""

import tkinter as tk
from tkinter import ttk, filedialog, messagebox, scrolledtext
from ttkthemes import ThemedTk
import asyncio
import threading
from typing import Dict, List, Any, Optional
from pathlib import Path
import sys
import os
import json
from datetime import datetime

from .core import LCASCore, LCASConfig, UIPlugin, AnalysisPlugin, ExportPlugin

class LCASMainGUI:
    """Main GUI for the LCAS application"""
    
    def __init__(self):
        self.root = ThemedTk(theme="equilux")
        self.root.title("LCAS v4.0 - Legal Case Analysis System")
        self.root.geometry("1400x900")
        self.root.minsize(1000, 600)
        
        # Core application instance
        self.core: Optional[LCASCore] = None
        self.core_thread: Optional[threading.Thread] = None
        self.event_loop: Optional[asyncio.AbstractEventLoop] = None
        
        # GUI State
        self.plugin_frames: Dict[str, ttk.Frame] = {}
        self.plugin_ui_elements: Dict[str, List[tk.Widget]] = {}
        
        # Configuration variables
        self.setup_config_vars()
        
        # Setup GUI
        self.setup_gui()
        
        # Initialize core application
        self.initialize_core()
        
    def setup_config_vars(self):
        """Setup configuration variables"""
        self.case_name_var = tk.StringVar()
        self.source_dir_var = tk.StringVar()
        self.target_dir_var = tk.StringVar()

        # Existing vars from LCASConfig that were in LCASMainGUI
        self.plugins_dir_var = tk.StringVar(value="plugins") # Matches LCASConfig default
        self.debug_mode_var = tk.BooleanVar(value=False)    # Matches LCASConfig default

        # New vars from LCASConfig
        self.log_level_var = tk.StringVar(value="INFO")    # Matches LCASConfig default

        self.min_probative_score_var = tk.DoubleVar(value=0.3) # Matches LCASConfig default
        self.min_relevance_score_var = tk.DoubleVar(value=0.5) # Matches LCASConfig default
        self.similarity_threshold_var = tk.DoubleVar(value=0.85) # Matches LCASConfig default

        self.probative_weight_var = tk.DoubleVar(value=0.4)    # Matches LCASConfig default
        self.relevance_weight_var = tk.DoubleVar(value=0.3)    # Matches LCASConfig default
        self.admissibility_weight_var = tk.DoubleVar(value=0.3) # Matches LCASConfig default

        self.enable_deduplication_var = tk.BooleanVar(value=True) # Matches LCASConfig default
        self.enable_advanced_nlp_var = tk.BooleanVar(value=True) # Matches LCASConfig default
        self.generate_visualizations_var = tk.BooleanVar(value=True) # Matches LCASConfig default
        self.max_concurrent_files_var = tk.IntVar(value=5) # Matches LCASConfig default
        
    def setup_gui(self):
        """Setup the main GUI interface"""
        # Configure style
        style = ttk.Style()
        # style.theme_use('clam') # Theme now set by ThemedTk
        
        # Main notebook for tabs
        self.notebook = ttk.Notebook(self.root)
        self.notebook.pack(fill=tk.BOTH, expand=True, padx=10, pady=10)
        
        # Core tabs
        self.setup_core_tabs()
        
        # Status bar
        self.status_var = tk.StringVar(value="LCAS v4.0 Ready - Initializing Core...")
        status_bar = ttk.Label(self.root, textvariable=self.status_var, relief=tk.SUNKEN)
        status_bar.pack(side=tk.BOTTOM, fill=tk.X)
        
    def setup_core_tabs(self):
        """Setup core application tabs"""
        # Dashboard tab
        self.setup_dashboard_tab()
        
        # Configuration tab
        self.setup_configuration_tab()
        
        # Plugin Management tab
        self.setup_plugin_management_tab()
        
        # Analysis tab
        self.setup_analysis_tab()
        
        # Results tab
        self.setup_results_tab()
        
        # Plugin UI tab
        self.setup_plugin_ui_tab()

    def setup_dashboard_tab(self):
        """Setup dashboard tab"""
        dashboard_frame = ttk.Frame(self.notebook)
        self.notebook.add(dashboard_frame, text="📊 Dashboard")
        
        # Title
        title_label = ttk.Label(dashboard_frame, text="LCAS v4.0 - Legal Case Analysis System", 
                               font=('Arial', 16, 'bold'))
        title_label.pack(pady=20)
        
        # Description
        desc_text = """
        Welcome to the Legal Case Analysis System (LCAS) v4.0
        
        A comprehensive tool for organizing, analyzing, and presenting legal evidence.
        Built with a modular plugin architecture for maximum flexibility and extensibility.
        
        Key Features:
        • Intelligent evidence organization
        • AI-powered document analysis
        • Comprehensive reporting
        • File integrity verification
        • Timeline analysis
        • Pattern discovery
        """
        
        desc_label = ttk.Label(dashboard_frame, text=desc_text, justify=tk.LEFT)
        desc_label.pack(pady=10, padx=20)
        
        # System status
        status_frame = ttk.LabelFrame(dashboard_frame, text="System Status")
        status_frame.pack(fill=tk.X, padx=20, pady=10)
        
        self.core_status_label = ttk.Label(status_frame, text="Core: Initializing...", foreground="orange")
        self.core_status_label.pack(anchor=tk.W, padx=10, pady=5)
        
        self.plugins_status_label = ttk.Label(status_frame, text="Plugins: Loading...", foreground="orange")
        self.plugins_status_label.pack(anchor=tk.W, padx=10, pady=5)
        
        # Quick actions
        actions_frame = ttk.LabelFrame(dashboard_frame, text="Quick Actions")
        actions_frame.pack(fill=tk.X, padx=20, pady=10)
        
        ttk.Button(actions_frame, text="🔄 Refresh System", 
                  command=self.refresh_system).pack(side=tk.LEFT, padx=10, pady=10)
        ttk.Button(actions_frame, text="📁 Open Case Folder", 
                  command=self.open_case_folder).pack(side=tk.LEFT, padx=10, pady=10)
        ttk.Button(actions_frame, text="🚀 Start Analysis", 
                  command=self.start_analysis).pack(side=tk.LEFT, padx=10, pady=10)
        
    def setup_configuration_tab(self):
        """Setup configuration tab"""
        config_frame = ttk.Frame(self.notebook)
        self.notebook.add(config_frame, text="⚙️ Configuration")
        
        # Scrollable frame
        canvas = tk.Canvas(config_frame)
        scrollbar = ttk.Scrollbar(config_frame, orient="vertical", command=canvas.yview)
        scrollable_frame = ttk.Frame(canvas)
        
        scrollable_frame.bind(
            "<Configure>",
            lambda e: canvas.configure(scrollregion=canvas.bbox("all"))
        )
        
        canvas.create_window((0, 0), window=scrollable_frame, anchor="nw")
        canvas.configure(yscrollcommand=scrollbar.set)
        
        # Case configuration
        case_frame = ttk.LabelFrame(scrollable_frame, text="Case Configuration")
        case_frame.pack(fill=tk.X, padx=20, pady=10)
        
        ttk.Label(case_frame, text="Case Name:").grid(row=0, column=0, sticky=tk.W, padx=10, pady=5)
        ttk.Entry(case_frame, textvariable=self.case_name_var, width=50).grid(row=0, column=1, padx=10, pady=5)
        
        ttk.Label(case_frame, text="Source Directory:").grid(row=1, column=0, sticky=tk.W, padx=10, pady=5)
        ttk.Entry(case_frame, textvariable=self.source_dir_var, width=50).grid(row=1, column=1, padx=10, pady=5)
        ttk.Button(case_frame, text="Browse", 
                  command=lambda: self.browse_directory(self.source_dir_var)).grid(row=1, column=2, padx=5, pady=5)
        
        ttk.Label(case_frame, text="Target Directory:").grid(row=2, column=0, sticky=tk.W, padx=10, pady=5)
        ttk.Entry(case_frame, textvariable=self.target_dir_var, width=50).grid(row=2, column=1, padx=10, pady=5)
        ttk.Button(case_frame, text="Browse", 
                  command=lambda: self.browse_directory(self.target_dir_var)).grid(row=2, column=2, padx=5, pady=5)
        
        # Save configuration button (moved to the end of the tab)
        # ttk.Button(case_frame, text="💾 Save Configuration",
        #           command=self.save_configuration).grid(row=3, column=0, columnspan=3, pady=10)

        # Logging & Debugging Frame
        log_debug_frame = ttk.LabelFrame(scrollable_frame, text="Logging & Debugging")
        log_debug_frame.pack(fill=tk.X, padx=20, pady=10)

        ttk.Label(log_debug_frame, text="Log Level:").grid(row=0, column=0, sticky=tk.W, padx=10, pady=5)
        ttk.Combobox(log_debug_frame, textvariable=self.log_level_var,
                     values=["DEBUG", "INFO", "WARNING", "ERROR"], width=47).grid(row=0, column=1, padx=10, pady=5)

        ttk.Checkbutton(log_debug_frame, text="Debug Mode",
                        variable=self.debug_mode_var).grid(row=1, column=0, columnspan=2, sticky=tk.W, padx=10, pady=5)
<<<<<<< HEAD
=======
        feat/ai-integration-fix

        feat/ai-integration-fix
        main
>>>>>>> c74b8be3

        ttk.Label(log_debug_frame, text="Plugins Directory:").grid(row=2, column=0, sticky=tk.W, padx=10, pady=5)
        ttk.Entry(log_debug_frame, textvariable=self.plugins_dir_var, width=50).grid(row=2, column=1, padx=10, pady=5)

        # Analysis Parameters Frame
        analysis_params_frame = ttk.LabelFrame(scrollable_frame, text="Analysis Parameters")
        analysis_params_frame.pack(fill=tk.X, padx=20, pady=10)

        ttk.Label(analysis_params_frame, text="Min Probative Score:").grid(row=0, column=0, sticky=tk.W, padx=10, pady=5)
        ttk.Entry(analysis_params_frame, textvariable=self.min_probative_score_var, width=10).grid(row=0, column=1, padx=10, pady=5)

        ttk.Label(analysis_params_frame, text="Min Relevance Score:").grid(row=1, column=0, sticky=tk.W, padx=10, pady=5)
        ttk.Entry(analysis_params_frame, textvariable=self.min_relevance_score_var, width=10).grid(row=1, column=1, padx=10, pady=5)

        ttk.Label(analysis_params_frame, text="Similarity Threshold:").grid(row=2, column=0, sticky=tk.W, padx=10, pady=5)
        ttk.Entry(analysis_params_frame, textvariable=self.similarity_threshold_var, width=10).grid(row=2, column=1, padx=10, pady=5)

        ttk.Label(analysis_params_frame, text="Probative Weight:").grid(row=0, column=2, sticky=tk.W, padx=10, pady=5)
        ttk.Entry(analysis_params_frame, textvariable=self.probative_weight_var, width=10).grid(row=0, column=3, padx=10, pady=5)

        ttk.Label(analysis_params_frame, text="Relevance Weight:").grid(row=1, column=2, sticky=tk.W, padx=10, pady=5)
        ttk.Entry(analysis_params_frame, textvariable=self.relevance_weight_var, width=10).grid(row=1, column=3, padx=10, pady=5)

        ttk.Label(analysis_params_frame, text="Admissibility Weight:").grid(row=2, column=2, sticky=tk.W, padx=10, pady=5)
        ttk.Entry(analysis_params_frame, textvariable=self.admissibility_weight_var, width=10).grid(row=2, column=3, padx=10, pady=5)
        
<<<<<<< HEAD
=======
        feat/ai-integration-fix


        
        ttk.Label(log_debug_frame, text="Plugins Directory:").grid(row=2, column=0, sticky=tk.W, padx=10, pady=5)
        ttk.Entry(log_debug_frame, textvariable=self.plugins_dir_var, width=50).grid(row=2, column=1, padx=10, pady=5)

        # Analysis Parameters Frame
        analysis_params_frame = ttk.LabelFrame(scrollable_frame, text="Analysis Parameters")
        analysis_params_frame.pack(fill=tk.X, padx=20, pady=10)

        ttk.Label(analysis_params_frame, text="Min Probative Score:").grid(row=0, column=0, sticky=tk.W, padx=10, pady=5)
        ttk.Entry(analysis_params_frame, textvariable=self.min_probative_score_var, width=10).grid(row=0, column=1, padx=10, pady=5)

        ttk.Label(analysis_params_frame, text="Min Relevance Score:").grid(row=1, column=0, sticky=tk.W, padx=10, pady=5)
        ttk.Entry(analysis_params_frame, textvariable=self.min_relevance_score_var, width=10).grid(row=1, column=1, padx=10, pady=5)

        ttk.Label(analysis_params_frame, text="Similarity Threshold:").grid(row=2, column=0, sticky=tk.W, padx=10, pady=5)
        ttk.Entry(analysis_params_frame, textvariable=self.similarity_threshold_var, width=10).grid(row=2, column=1, padx=10, pady=5)

        ttk.Label(analysis_params_frame, text="Probative Weight:").grid(row=0, column=2, sticky=tk.W, padx=10, pady=5)
        ttk.Entry(analysis_params_frame, textvariable=self.probative_weight_var, width=10).grid(row=0, column=3, padx=10, pady=5)

        ttk.Label(analysis_params_frame, text="Relevance Weight:").grid(row=1, column=2, sticky=tk.W, padx=10, pady=5)
        ttk.Entry(analysis_params_frame, textvariable=self.relevance_weight_var, width=10).grid(row=1, column=3, padx=10, pady=5)

        ttk.Label(analysis_params_frame, text="Admissibility Weight:").grid(row=2, column=2, sticky=tk.W, padx=10, pady=5)
        ttk.Entry(analysis_params_frame, textvariable=self.admissibility_weight_var, width=10).grid(row=2, column=3, padx=10, pady=5)

        main
        main
>>>>>>> c74b8be3
        # Processing Options Frame
        proc_options_frame = ttk.LabelFrame(scrollable_frame, text="Processing Options")
        proc_options_frame.pack(fill=tk.X, padx=20, pady=10)

        ttk.Checkbutton(proc_options_frame, text="Enable Deduplication",
                        variable=self.enable_deduplication_var).grid(row=0, column=0, sticky=tk.W, padx=10, pady=5)
        ttk.Checkbutton(proc_options_frame, text="Enable Advanced NLP",
                        variable=self.enable_advanced_nlp_var).grid(row=0, column=1, sticky=tk.W, padx=10, pady=5)
        ttk.Checkbutton(proc_options_frame, text="Generate Visualizations",
                        variable=self.generate_visualizations_var).grid(row=0, column=2, sticky=tk.W, padx=10, pady=5)

        ttk.Label(proc_options_frame, text="Max Concurrent Files:").grid(row=1, column=0, sticky=tk.W, padx=10, pady=5)
        ttk.Entry(proc_options_frame, textvariable=self.max_concurrent_files_var, width=10).grid(row=1, column=1, padx=10, pady=5)

        # Save Configuration Button (centralized at the bottom of the tab)
        save_button_frame = ttk.Frame(scrollable_frame) # Use main scrollable_frame
        save_button_frame.pack(fill=tk.X, padx=20, pady=15)
        ttk.Button(save_button_frame, text="💾 Save All Configurations",
                  command=self.save_configuration).pack()

        canvas.pack(side="left", fill="both", expand=True)
        scrollbar.pack(side="right", fill="y")
        
    def setup_plugin_management_tab(self):
        """Setup plugin management tab"""
        plugin_frame = ttk.Frame(self.notebook)
        self.notebook.add(plugin_frame, text="🔌 Plugin Manager")
        
        # Available plugins
        available_frame = ttk.LabelFrame(plugin_frame, text="Available Plugins")
        available_frame.pack(fill=tk.BOTH, expand=True, padx=20, pady=10)
        
        # Create treeview for plugins
        columns = ('Status', 'Version', 'Description')
        self.plugins_tree = ttk.Treeview(available_frame, columns=columns, show='tree headings')
        self.plugins_tree.heading('#0', text='Plugin Name')
        self.plugins_tree.heading('Status', text='Status')
        self.plugins_tree.heading('Version', text='Version')
        self.plugins_tree.heading('Description', text='Description')
        
        # Scrollbar for treeview
        plugins_scrollbar = ttk.Scrollbar(available_frame, orient=tk.VERTICAL, command=self.plugins_tree.yview)
        self.plugins_tree.configure(yscrollcommand=plugins_scrollbar.set)
        
        self.plugins_tree.pack(side=tk.LEFT, fill=tk.BOTH, expand=True, padx=10, pady=10)
        plugins_scrollbar.pack(side=tk.RIGHT, fill=tk.Y, pady=10)
        
        # Plugin actions
        plugin_actions = ttk.Frame(plugin_frame)
        plugin_actions.pack(fill=tk.X, padx=20, pady=10)
        
        ttk.Button(plugin_actions, text="🔄 Refresh Plugins", 
                  command=self.refresh_plugins).pack(side=tk.LEFT, padx=5, pady=5)
        ttk.Button(plugin_actions, text="✅ Enable Selected", 
                  command=self.enable_selected_plugin).pack(side=tk.LEFT, padx=5, pady=5)
        
    def setup_analysis_tab(self):
        """Setup analysis tab"""
        self.analysis_frame = ttk.Frame(self.notebook)
        self.notebook.add(self.analysis_frame, text="🔬 Analysis")
        
        # Analysis progress
        progress_frame = ttk.LabelFrame(self.analysis_frame, text="Analysis Progress")
        progress_frame.pack(fill=tk.X, padx=20, pady=10)
        
        self.progress_var = tk.DoubleVar()
        self.progress_bar = ttk.Progressbar(progress_frame, variable=self.progress_var, maximum=100)
        self.progress_bar.pack(fill=tk.X, padx=10, pady=5)
        
        self.analysis_log = scrolledtext.ScrolledText(progress_frame, height=15)
        self.analysis_log.pack(fill=tk.BOTH, expand=True, padx=10, pady=5)
        
        # Analysis controls
        controls_frame = ttk.Frame(self.analysis_frame)
        controls_frame.pack(fill=tk.X, padx=20, pady=10)
        
        ttk.Button(controls_frame, text="▶️ Start Analysis", 
                  command=self.start_analysis).pack(side=tk.LEFT, padx=5)
        ttk.Button(controls_frame, text="⏹️ Stop Analysis", 
                  command=self.stop_analysis).pack(side=tk.LEFT, padx=5)
        ttk.Button(controls_frame, text="🗑️ Clear Log", 
                  command=self.clear_analysis_log).pack(side=tk.LEFT, padx=5)
        
    def setup_results_tab(self):
        """Setup results tab"""
        results_frame = ttk.Frame(self.notebook)
        self.notebook.add(results_frame, text="📊 Results")
        
        # Results tree
        results_tree_frame = ttk.LabelFrame(results_frame, text="Analysis Results")
        results_tree_frame.pack(fill=tk.BOTH, expand=True, padx=20, pady=10)
        
        columns = ('Plugin', 'Status', 'Timestamp')
        self.results_tree = ttk.Treeview(results_tree_frame, columns=columns, show='tree headings')
        self.results_tree.heading('#0', text='Result Item')
        self.results_tree.heading('Plugin', text='Plugin')
        self.results_tree.heading('Status', text='Status')
        self.results_tree.heading('Timestamp', text='Timestamp')
        
        results_scrollbar = ttk.Scrollbar(results_tree_frame, orient=tk.VERTICAL, command=self.results_tree.yview)
        self.results_tree.configure(yscrollcommand=results_scrollbar.set)
        
        self.results_tree.pack(side=tk.LEFT, fill=tk.BOTH, expand=True, padx=10, pady=10)
        results_scrollbar.pack(side=tk.RIGHT, fill=tk.Y, pady=10)
        
        # Results actions
        results_actions = ttk.Frame(results_frame)
        results_actions.pack(fill=tk.X, padx=20, pady=10)
        
        ttk.Button(results_actions, text="📄 Generate Report", 
                  command=self.generate_report).pack(side=tk.LEFT, padx=5)
        ttk.Button(results_actions, text="📁 Open Results Folder", 
                  command=self.open_results_folder).pack(side=tk.LEFT, padx=5)
        ttk.Button(results_actions, text="💾 Export Results", 
                  command=self.export_results).pack(side=tk.LEFT, padx=5)

    def setup_plugin_ui_tab(self):
        """Setup the tab for UI elements contributed by plugins."""
        self.plugin_ui_host_frame = ttk.Frame(self.notebook)
        self.notebook.add(self.plugin_ui_host_frame, text="🧩 Plugin Features")

        # Optional: Add a placeholder label if no plugins contribute UI initially
        # placeholder_label = ttk.Label(self.plugin_ui_host_frame, text="UI elements from UI plugins appear here.")
        # placeholder_label.pack(padx=10, pady=10)
        # self.log_message("Plugin UI tab created.") # Log to internal GUI log if desired
        
    # Core Application Methods
    def initialize_core(self):
        """Initialize the core application in a separate thread"""
        def run_core():
            # Create new event loop for this thread
            self.event_loop = asyncio.new_event_loop()
            asyncio.set_event_loop(self.event_loop)
            
            # Create core configuration
            config = LCASConfig(
                case_name=self.case_name_var.get(),
                source_directory=self.source_dir_var.get(),
                target_directory=self.target_dir_var.get(),
                plugins_directory=self.plugins_dir_var.get(),
                enabled_plugins=None, # This will be set by LCASConfig's __post_init__ or loaded value
                debug_mode=self.debug_mode_var.get(),
                log_level=self.log_level_var.get(),
                min_probative_score=self.min_probative_score_var.get(),
                min_relevance_score=self.min_relevance_score_var.get(),
                similarity_threshold=self.similarity_threshold_var.get(),
                probative_weight=self.probative_weight_var.get(),
                relevance_weight=self.relevance_weight_var.get(),
                admissibility_weight=self.admissibility_weight_var.get(),
                enable_deduplication=self.enable_deduplication_var.get(),
                enable_advanced_nlp=self.enable_advanced_nlp_var.get(),
                generate_visualizations=self.generate_visualizations_var.get(),
                max_concurrent_files=self.max_concurrent_files_var.get()
            )
            
            # Create core instance
            self.core = LCASCore(config)
            
            # Subscribe to core events
            self.core.event_bus.subscribe("core.initialized", self.on_core_initialized)
            self.core.event_bus.subscribe("analysis.completed", self.on_analysis_completed)
            
            # Initialize core
            self.event_loop.run_until_complete(self.core.initialize())
            
            # Keep event loop running
            try:
                self.event_loop.run_forever()
            except Exception as e:
                self.log_message(f"Core event loop error: {e}")
        
        self.core_thread = threading.Thread(target=run_core, daemon=True)
        self.core_thread.start()
        
    def on_core_initialized(self, data):
        """Called when core is initialized"""
        self.root.after(0, self._update_core_status, "Core: Ready ✓", "green")
        self.root.after(0, self.refresh_plugins) # This will load plugin info

        # Reflect loaded config (data is self.core.config) in UI
        if self.core and data:
            self.case_name_var.set(data.case_name)
            self.source_dir_var.set(data.source_directory)
            self.target_dir_var.set(data.target_directory)
            self.plugins_dir_var.set(data.plugins_directory)
            self.debug_mode_var.set(data.debug_mode)
            self.log_level_var.set(data.log_level)
            self.min_probative_score_var.set(data.min_probative_score)
            self.min_relevance_score_var.set(data.min_relevance_score)
            self.similarity_threshold_var.set(data.similarity_threshold)
            self.probative_weight_var.set(data.probative_weight)
            self.relevance_weight_var.set(data.relevance_weight)
            self.admissibility_weight_var.set(data.admissibility_weight)
            self.enable_deduplication_var.set(data.enable_deduplication)
            self.enable_advanced_nlp_var.set(data.enable_advanced_nlp)
            self.generate_visualizations_var.set(data.generate_visualizations)
            self.max_concurrent_files_var.set(data.max_concurrent_files)
            # Note: enabled_plugins is managed by PluginManager UI, not a simple var here.

        # Load UI from UIPlugins
        if self.core and self.plugin_ui_host_frame:
            ui_plugins = self.core.get_ui_plugins()
            if ui_plugins:
                self.log_message(f"Found {len(ui_plugins)} UI plugins. Loading their UIs...")
                for ui_plugin in ui_plugins:
                    try:
                        self.log_message(f"Loading UI for plugin: {ui_plugin.name}")
                        widgets = ui_plugin.create_ui_elements(self.plugin_ui_host_frame)
                        if widgets: # Store a reference if needed, or just let them be managed by parent
                            self.plugin_ui_elements[ui_plugin.name] = widgets
                            self.log_message(f"Successfully loaded UI for {ui_plugin.name}")
                        else:
                            self.log_message(f"Plugin {ui_plugin.name} provided no UI elements.")
                    except Exception as e:
                        self.log_message(f"Error loading UI for plugin {ui_plugin.name}: {e}")
            else:
                self.log_message("No UI plugins found or active.")
        
    def on_analysis_completed(self, data):
        """Called when analysis is completed"""
        plugin_name = data.get("plugin", "Unknown")
        result = data.get("result")
        self.root.after(0, self._add_analysis_result, plugin_name, result)
        
    def _update_core_status(self, text, color):
        """Update core status label"""
        self.core_status_label.config(text=text, foreground=color)
        
    def _add_analysis_result(self, plugin_name, result):
        """Add analysis result to results tree"""
        status = result.get("status", "Unknown") if isinstance(result, dict) else "Completed"
        timestamp = datetime.now().strftime("%Y-%m-%d %H:%M:%S")
        
        self.results_tree.insert('', tk.END, text=f"{plugin_name} Result", 
                                values=(plugin_name, status, timestamp))
        
    # Plugin Management Methods
    def refresh_plugins(self):
        """Refresh the plugins list"""
        if not self.core:
            self.log_message("Core not initialized yet")
            return
            
        # Run in core thread
        if self.event_loop:
            asyncio.run_coroutine_threadsafe(self._refresh_plugins_async(), self.event_loop)
            
    async def _refresh_plugins_async(self):
        """Async plugin refresh"""
        # Discover plugins
        available_plugins = self.core.plugin_manager.discover_plugins()
        
        # Update UI in main thread
        self.root.after(0, self._update_plugins_tree, available_plugins)
        
    def _update_plugins_tree(self, plugins):
        """Update the plugins tree view"""
        # Clear existing items
        for item in self.plugins_tree.get_children():
            self.plugins_tree.delete(item)
            
        # Add plugins
        for plugin_name in plugins:
            status = "Loaded" if plugin_name in self.core.plugin_manager.loaded_plugins else "Available"
            
            if plugin_name in self.core.plugin_manager.loaded_plugins:
                plugin = self.core.plugin_manager.loaded_plugins[plugin_name]
                version = plugin.version
                description = plugin.description
            else:
                version = "Unknown"
                description = "Not loaded"
                
            self.plugins_tree.insert('', tk.END, text=plugin_name, 
                                   values=(status, version, description))
        
        # Update status
        loaded_count = len(self.core.plugin_manager.loaded_plugins)
        total_count = len(plugins)
        self.plugins_status_label.config(
            text=f"Plugins: {loaded_count}/{total_count} loaded ✓", 
            foreground="green" if loaded_count > 0 else "orange"
        )
        
    def enable_selected_plugin(self):
        """Enable selected plugin"""
        selection = self.plugins_tree.selection()
        if not selection:
            messagebox.showwarning("No Selection", "Please select a plugin to enable")
            return
            
        plugin_name = self.plugins_tree.item(selection[0])['text']
        
        if self.event_loop:
            asyncio.run_coroutine_threadsafe(
                self.core.plugin_manager.load_plugin(plugin_name, self.core), 
                self.event_loop
            )
            
        self.root.after(1000, self.refresh_plugins)  # Refresh after delay
        
    # Analysis Methods
    def start_analysis(self):
        """Start analysis using loaded plugins"""
        if not self.core:
            messagebox.showerror("Error", "Core not initialized")
            return
            
        if not self.source_dir_var.get() or not self.target_dir_var.get():
            messagebox.showerror("Error", "Please configure source and target directories")
            return
            
        self.log_message("Starting analysis...")
        
        # Run analysis in core thread
        if self.event_loop:
            asyncio.run_coroutine_threadsafe(self._run_analysis_async(), self.event_loop)
            
    async def _run_analysis_async(self):
        """Run analysis asynchronously"""
        try:
            analysis_plugins = self.core.get_analysis_plugins()
            
            if not analysis_plugins:
                self.root.after(0, self.log_message, "No analysis plugins loaded")
                return
                
            total_plugins = len(analysis_plugins)
            
            for i, plugin in enumerate(analysis_plugins):
                self.root.after(0, self.log_message, f"Running {plugin.name}...")
                self.root.after(0, self.update_progress, (i / total_plugins) * 100)
                
                try:
                    # Run plugin analysis
                    result = await plugin.analyze({
                        "source_directory": self.core.config.source_directory,
                        "target_directory": self.core.config.target_directory,
                        "case_name": self.core.config.case_name
                    })
                    
                    # Store result
                    self.core.set_analysis_result(plugin.name, result)
                    
                except Exception as e:
                    self.root.after(0, self.log_message, f"Error in {plugin.name}: {e}")
                    
            self.root.after(0, self.update_progress, 100)
            self.root.after(0, self.log_message, "Analysis complete!")
            
        except Exception as e:
            self.root.after(0, self.log_message, f"Analysis failed: {e}")
    
    def stop_analysis(self):
        """Stop current analysis"""
        self.log_message("Analysis stop requested")
        # Implementation would depend on how analysis is structured
        
    def clear_analysis_log(self):
        """Clear the analysis log"""
        self.analysis_log.delete(1.0, tk.END)
        
    # Utility Methods
    def log_message(self, message):
        """Log message to analysis log"""
        timestamp = datetime.now().strftime("%H:%M:%S")
        formatted_message = f"[{timestamp}] {message}\n"
        self.analysis_log.insert(tk.END, formatted_message)
        self.analysis_log.see(tk.END)
        
    def update_progress(self, value):
        """Update progress bar"""
        self.progress_var.set(value)
        
    def browse_directory(self, var):
        """Browse for directory"""
        directory = filedialog.askdirectory()
        if directory:
            var.set(directory)
            
    def save_configuration(self):
        """Save current configuration"""
        if self.core:
<<<<<<< HEAD
            # Update all config fields from GUI variables, ensuring 12-space indentation
=======
            # Update all config fields from GUI variables
>>>>>>> c74b8be3
            self.core.config.case_name = self.case_name_var.get()
            self.core.config.source_directory = self.source_dir_var.get()
            self.core.config.target_directory = self.target_dir_var.get()
            self.core.config.plugins_directory = self.plugins_dir_var.get()
            # self.core.config.enabled_plugins - managed by plugin manager UI / core logic
            self.core.config.debug_mode = self.debug_mode_var.get()
            self.core.config.log_level = self.log_level_var.get()

            self.core.config.min_probative_score = self.min_probative_score_var.get()
            self.core.config.min_relevance_score = self.min_relevance_score_var.get()
            self.core.config.similarity_threshold = self.similarity_threshold_var.get()
<<<<<<< HEAD
            
            self.core.config.probative_weight = self.probative_weight_var.get()
            self.core.config.relevance_weight = self.relevance_weight_var.get()
            self.core.config.admissibility_weight = self.admissibility_weight_var.get()

=======
        feat/ai-integration-fix

        feat/ai-integration-fix
        main
            
            self.core.config.probative_weight = self.probative_weight_var.get()
            self.core.config.relevance_weight = self.relevance_weight_var.get()
            self.core.config.admissibility_weight = self.admissibility_weight_var.get()

        feat/ai-integration-fix



            self.core.config.probative_weight = self.probative_weight_var.get()
            self.core.config.relevance_weight = self.relevance_weight_var.get()
            self.core.config.admissibility_weight = self.admissibility_weight_var.get()
            
        main
        main
>>>>>>> c74b8be3
            self.core.config.enable_deduplication = self.enable_deduplication_var.get()
            self.core.config.enable_advanced_nlp = self.enable_advanced_nlp_var.get()
            self.core.config.generate_visualizations = self.generate_visualizations_var.get()
            self.core.config.max_concurrent_files = self.max_concurrent_files_var.get()

            if self.core.save_config():
                messagebox.showinfo("Success", "Configuration saved successfully!")
            else:
                messagebox.showerror("Error", "Failed to save configuration")
        
    def refresh_system(self):
        """Refresh entire system"""
        self.refresh_plugins()
        self.status_var.set("System refreshed")
        
    def open_case_folder(self):
        """Open case folder in file explorer"""
        target_dir = self.target_dir_var.get()
        if target_dir and os.path.exists(target_dir):
            if sys.platform == "win32":
                os.startfile(target_dir)
            elif sys.platform == "darwin":
                os.system(f"open '{target_dir}'")
            else:
                os.system(f"xdg-open '{target_dir}'")
        else:
            messagebox.showwarning("Warning", "Target directory not set or doesn't exist")
    
    def generate_report(self):
        """Generate analysis report using the first available export plugin."""
        if not self.core:
            messagebox.showerror("Error", "Core not initialized.")
            return

        if not self.core.event_loop:
            messagebox.showerror("Error", "Core event loop not available.")
            return

        export_plugins = self.core.get_export_plugins()
        if not export_plugins:
            messagebox.showinfo("No Report Plugins", "No report generation plugins are active.")
            return

        report_plugin = export_plugins[0]
        self.log_message(f"Using report plugin: {report_plugin.name}")

        output_filepath = filedialog.asksaveasfilename(
            title="Save Report As",
            defaultextension=".txt",
            filetypes=[("Text files", "*.txt"),
                       ("Markdown files", "*.md"),
                       ("PDF files", "*.pdf"),
                       ("All files", "*.*")]
        )

        if not output_filepath:
            return # User cancelled

        report_data = self.core.analysis_results
        if not report_data:
            messagebox.showinfo("No Data", "No analysis results available to generate a report.")
            return

        try:
            self.log_message(f"Starting report generation by {report_plugin.name} to {output_filepath}...")
            # Run the export method in the core's event loop
            future = asyncio.run_coroutine_threadsafe(
                report_plugin.export(report_data, output_filepath),
                self.event_loop
            )

            # For now, we just inform the user. A more robust solution would use callbacks or check future.result()
            messagebox.showinfo("Report Generation",
                                f"Report generation started by {report_plugin.name}.\n"
                                f"Output will be saved to: {output_filepath}\n"
                                "Check logs for status and completion.")
            # Example of how one might handle the result if the export function is quick or if blocking is acceptable:
            # try:
            #     success = future.result(timeout=30) # Timeout after 30 seconds
            #     if success:
            #         messagebox.showinfo("Report Complete", f"Report successfully generated by {report_plugin.name} to {output_filepath}")
            #     else:
            #         messagebox.showerror("Report Failed", f"Report generation by {report_plugin.name} failed. Check logs.")
            # except concurrent.futures.TimeoutError:
            #     messagebox.showinfo("Report In Progress", f"Report generation by {report_plugin.name} is taking longer than expected. Check logs for completion.")
            # except Exception as e:
            #     messagebox.showerror("Report Error", f"Error during report generation by {report_plugin.name}: {e}")

        except Exception as e:
            self.log_message(f"Error initiating report generation: {e}")
            messagebox.showerror("Report Error", f"Failed to start report generation: {e}")
    
    def open_results_folder(self):
        """Open results folder"""
        self.open_case_folder()
    
    def export_results(self):
        """Export analysis results to a JSON file."""
        if not self.core or not hasattr(self.core, 'analysis_results'):
            messagebox.showwarning("No Data", "Core is not initialized or no analysis results available to export.")
            return

        if not self.core.analysis_results:
            messagebox.showinfo("No Results", "There are no analysis results to export.")
            return

        output_filepath = filedialog.asksaveasfilename(
            title="Export Analysis Results As",
            defaultextension=".json",
            filetypes=[("JSON files", "*.json"), ("All files", "*.*")]
        )

        if not output_filepath:
            return  # User cancelled

        try:
            with open(output_filepath, 'w', encoding='utf-8') as f:
                json.dump(self.core.analysis_results, f, indent=2, ensure_ascii=False)
            messagebox.showinfo("Export Successful", f"Analysis results exported successfully to:\n{output_filepath}")
            self.log_message(f"Results exported to {output_filepath}")
        except Exception as e:
            self.log_message(f"Error exporting results: {e}")
            messagebox.showerror("Export Error", f"Failed to export results: {e}")
            
    def on_closing(self):
        """Handle application closing"""
        if messagebox.askokcancel("Quit", "Do you want to quit?"):
            # Shutdown core
            if self.core and self.event_loop:
                asyncio.run_coroutine_threadsafe(self.core.shutdown(), self.event_loop)
                
            self.root.destroy()
            
    def run(self):
        """Start the GUI application"""
        self.root.protocol("WM_DELETE_WINDOW", self.on_closing)
        self.root.mainloop()

def main():
    """Main entry point for GUI"""
    app = LCASMainGUI()
    app.run()

if __name__ == "__main__":
    main()<|MERGE_RESOLUTION|>--- conflicted
+++ resolved
@@ -208,13 +208,13 @@
 
         ttk.Checkbutton(log_debug_frame, text="Debug Mode",
                         variable=self.debug_mode_var).grid(row=1, column=0, columnspan=2, sticky=tk.W, padx=10, pady=5)
-<<<<<<< HEAD
-=======
-        feat/ai-integration-fix
-
-        feat/ai-integration-fix
-        main
->>>>>>> c74b8be3
+        feat/ai-integration-fix
+
+        feat/ai-integration-fix
+
+        feat/ai-integration-fix
+        main
+        main
 
         ttk.Label(log_debug_frame, text="Plugins Directory:").grid(row=2, column=0, sticky=tk.W, padx=10, pady=5)
         ttk.Entry(log_debug_frame, textvariable=self.plugins_dir_var, width=50).grid(row=2, column=1, padx=10, pady=5)
@@ -241,8 +241,8 @@
         ttk.Label(analysis_params_frame, text="Admissibility Weight:").grid(row=2, column=2, sticky=tk.W, padx=10, pady=5)
         ttk.Entry(analysis_params_frame, textvariable=self.admissibility_weight_var, width=10).grid(row=2, column=3, padx=10, pady=5)
         
-<<<<<<< HEAD
-=======
+        feat/ai-integration-fix
+
         feat/ai-integration-fix
 
 
@@ -274,7 +274,7 @@
 
         main
         main
->>>>>>> c74b8be3
+        main
         # Processing Options Frame
         proc_options_frame = ttk.LabelFrame(scrollable_frame, text="Processing Options")
         proc_options_frame.pack(fill=tk.X, padx=20, pady=10)
@@ -658,11 +658,11 @@
     def save_configuration(self):
         """Save current configuration"""
         if self.core:
-<<<<<<< HEAD
+        feat/ai-integration-fix
             # Update all config fields from GUI variables, ensuring 12-space indentation
-=======
+
             # Update all config fields from GUI variables
->>>>>>> c74b8be3
+        main
             self.core.config.case_name = self.case_name_var.get()
             self.core.config.source_directory = self.source_dir_var.get()
             self.core.config.target_directory = self.target_dir_var.get()
@@ -674,13 +674,13 @@
             self.core.config.min_probative_score = self.min_probative_score_var.get()
             self.core.config.min_relevance_score = self.min_relevance_score_var.get()
             self.core.config.similarity_threshold = self.similarity_threshold_var.get()
-<<<<<<< HEAD
+        feat/ai-integration-fix
             
             self.core.config.probative_weight = self.probative_weight_var.get()
             self.core.config.relevance_weight = self.relevance_weight_var.get()
             self.core.config.admissibility_weight = self.admissibility_weight_var.get()
 
-=======
+
         feat/ai-integration-fix
 
         feat/ai-integration-fix
@@ -700,7 +700,7 @@
             
         main
         main
->>>>>>> c74b8be3
+        main
             self.core.config.enable_deduplication = self.enable_deduplication_var.get()
             self.core.config.enable_advanced_nlp = self.enable_advanced_nlp_var.get()
             self.core.config.generate_visualizations = self.generate_visualizations_var.get()
