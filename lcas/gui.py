#!/usr/bin/env python3
"""
LCAS GUI Module
Modern graphical interface for the Legal Case Analysis System
"""

import tkinter as tk
from tkinter import ttk, filedialog, messagebox, scrolledtext
from ttkthemes import ThemedTk
import asyncio
import threading
from typing import Dict, List, Any, Optional
from pathlib import Path
import sys
import os
import json
from datetime import datetime

from .core import LCASCore, LCASConfig, UIPlugin, AnalysisPlugin, ExportPlugin

class LCASMainGUI:
    """Main GUI for the LCAS application"""
    
    def __init__(self):
        self.root = ThemedTk(theme="equilux")
        self.root.title("LCAS v4.0 - Legal Case Analysis System")
        self.root.geometry("1400x900")
        self.root.minsize(1000, 600)
        
        # Core application instance
        self.core: Optional[LCASCore] = None
        self.core_thread: Optional[threading.Thread] = None
        self.event_loop: Optional[asyncio.AbstractEventLoop] = None
        
        # GUI State
        self.plugin_frames: Dict[str, ttk.Frame] = {}
        self.plugin_ui_elements: Dict[str, List[tk.Widget]] = {}
        
        # Configuration variables
        self.setup_config_vars()
        
        # Setup GUI
        self.setup_gui()
        
        # Initialize core application
        self.initialize_core()
        
    def setup_config_vars(self):
        """Setup configuration variables"""
        self.case_name_var = tk.StringVar()
        self.source_dir_var = tk.StringVar()
        self.target_dir_var = tk.StringVar()

        # Existing vars from LCASConfig that were in LCASMainGUI
        self.plugins_dir_var = tk.StringVar(value="plugins") # Matches LCASConfig default
        self.debug_mode_var = tk.BooleanVar(value=False)    # Matches LCASConfig default

        # New vars from LCASConfig
        self.log_level_var = tk.StringVar(value="INFO")    # Matches LCASConfig default

        self.min_probative_score_var = tk.DoubleVar(value=0.3) # Matches LCASConfig default
        self.min_relevance_score_var = tk.DoubleVar(value=0.5) # Matches LCASConfig default
        self.similarity_threshold_var = tk.DoubleVar(value=0.85) # Matches LCASConfig default

        self.probative_weight_var = tk.DoubleVar(value=0.4)    # Matches LCASConfig default
        self.relevance_weight_var = tk.DoubleVar(value=0.3)    # Matches LCASConfig default
        self.admissibility_weight_var = tk.DoubleVar(value=0.3) # Matches LCASConfig default

        self.enable_deduplication_var = tk.BooleanVar(value=True) # Matches LCASConfig default
        self.enable_advanced_nlp_var = tk.BooleanVar(value=True) # Matches LCASConfig default
        self.generate_visualizations_var = tk.BooleanVar(value=True) # Matches LCASConfig default
        self.max_concurrent_files_var = tk.IntVar(value=5) # Matches LCASConfig default
        
    def setup_gui(self):
        """Setup the main GUI interface"""
        # Configure style
        style = ttk.Style()
        # style.theme_use('clam') # Theme now set by ThemedTk
        
        # Main notebook for tabs
        self.notebook = ttk.Notebook(self.root)
        self.notebook.pack(fill=tk.BOTH, expand=True, padx=10, pady=10)
        
        # Core tabs
        self.setup_core_tabs()
        
        # Status bar
        self.status_var = tk.StringVar(value="LCAS v4.0 Ready - Initializing Core...")
        status_bar = ttk.Label(self.root, textvariable=self.status_var, relief=tk.SUNKEN)
        status_bar.pack(side=tk.BOTTOM, fill=tk.X)
        
    def setup_core_tabs(self):
        """Setup core application tabs"""
        # Dashboard tab
        self.setup_dashboard_tab()
        
        # Configuration tab
        self.setup_configuration_tab()
        
        # Plugin Management tab
        self.setup_plugin_management_tab()
        
        # Analysis tab
        self.setup_analysis_tab()
        
        # Results tab
        self.setup_results_tab()
        
        # Plugin UI tab
        self.setup_plugin_ui_tab()

    def setup_dashboard_tab(self):
        """Setup dashboard tab"""
        dashboard_frame = ttk.Frame(self.notebook)
        self.notebook.add(dashboard_frame, text="📊 Dashboard")
        
        # Title
        title_label = ttk.Label(dashboard_frame, text="LCAS v4.0 - Legal Case Analysis System", 
                               font=('Arial', 16, 'bold'))
        title_label.pack(pady=20)
        
        # Description
        desc_text = """
        Welcome to the Legal Case Analysis System (LCAS) v4.0
        
        A comprehensive tool for organizing, analyzing, and presenting legal evidence.
        Built with a modular plugin architecture for maximum flexibility and extensibility.
        
        Key Features:
        • Intelligent evidence organization
        • AI-powered document analysis
        • Comprehensive reporting
        • File integrity verification
        • Timeline analysis
        • Pattern discovery
        """
        
        desc_label = ttk.Label(dashboard_frame, text=desc_text, justify=tk.LEFT)
        desc_label.pack(pady=10, padx=20)
        
        # System status
        status_frame = ttk.LabelFrame(dashboard_frame, text="System Status")
        status_frame.pack(fill=tk.X, padx=20, pady=10)
        
        self.core_status_label = ttk.Label(status_frame, text="Core: Initializing...", foreground="orange")
        self.core_status_label.pack(anchor=tk.W, padx=10, pady=5)
        
        self.plugins_status_label = ttk.Label(status_frame, text="Plugins: Loading...", foreground="orange")
        self.plugins_status_label.pack(anchor=tk.W, padx=10, pady=5)
        
        # Quick actions
        actions_frame = ttk.LabelFrame(dashboard_frame, text="Quick Actions")
        actions_frame.pack(fill=tk.X, padx=20, pady=10)
        
        ttk.Button(actions_frame, text="🔄 Refresh System", 
                  command=self.refresh_system).pack(side=tk.LEFT, padx=10, pady=10)
        ttk.Button(actions_frame, text="📁 Open Case Folder", 
                  command=self.open_case_folder).pack(side=tk.LEFT, padx=10, pady=10)
        ttk.Button(actions_frame, text="🚀 Start Analysis", 
                  command=self.start_analysis).pack(side=tk.LEFT, padx=10, pady=10)
        
    def setup_configuration_tab(self):
        """Setup configuration tab"""
        config_frame = ttk.Frame(self.notebook)
        self.notebook.add(config_frame, text="⚙️ Configuration")
        
        # Scrollable frame
        canvas = tk.Canvas(config_frame)
        scrollbar = ttk.Scrollbar(config_frame, orient="vertical", command=canvas.yview)
        scrollable_frame = ttk.Frame(canvas)
        
        scrollable_frame.bind(
            "<Configure>",
            lambda e: canvas.configure(scrollregion=canvas.bbox("all"))
        )
        
        canvas.create_window((0, 0), window=scrollable_frame, anchor="nw")
        canvas.configure(yscrollcommand=scrollbar.set)
        
        # Case configuration
        case_frame = ttk.LabelFrame(scrollable_frame, text="Case Configuration")
        case_frame.pack(fill=tk.X, padx=20, pady=10)
        
        ttk.Label(case_frame, text="Case Name:").grid(row=0, column=0, sticky=tk.W, padx=10, pady=5)
        ttk.Entry(case_frame, textvariable=self.case_name_var, width=50).grid(row=0, column=1, padx=10, pady=5)
        
        ttk.Label(case_frame, text="Source Directory:").grid(row=1, column=0, sticky=tk.W, padx=10, pady=5)
        ttk.Entry(case_frame, textvariable=self.source_dir_var, width=50).grid(row=1, column=1, padx=10, pady=5)
        ttk.Button(case_frame, text="Browse", 
                  command=lambda: self.browse_directory(self.source_dir_var)).grid(row=1, column=2, padx=5, pady=5)
        
        ttk.Label(case_frame, text="Target Directory:").grid(row=2, column=0, sticky=tk.W, padx=10, pady=5)
        ttk.Entry(case_frame, textvariable=self.target_dir_var, width=50).grid(row=2, column=1, padx=10, pady=5)
        ttk.Button(case_frame, text="Browse", 
                  command=lambda: self.browse_directory(self.target_dir_var)).grid(row=2, column=2, padx=5, pady=5)
        
        # Save configuration button (moved to the end of the tab)
        # ttk.Button(case_frame, text="💾 Save Configuration",
        #           command=self.save_configuration).grid(row=3, column=0, columnspan=3, pady=10)

        # Logging & Debugging Frame
        log_debug_frame = ttk.LabelFrame(scrollable_frame, text="Logging & Debugging")
        log_debug_frame.pack(fill=tk.X, padx=20, pady=10)

        ttk.Label(log_debug_frame, text="Log Level:").grid(row=0, column=0, sticky=tk.W, padx=10, pady=5)
        ttk.Combobox(log_debug_frame, textvariable=self.log_level_var,
                     values=["DEBUG", "INFO", "WARNING", "ERROR"], width=47).grid(row=0, column=1, padx=10, pady=5)

        ttk.Checkbutton(log_debug_frame, text="Debug Mode",
                        variable=self.debug_mode_var).grid(row=1, column=0, columnspan=2, sticky=tk.W, padx=10, pady=5)
<<<<<<< HEAD
=======
        feat/ai-integration-fix

        feat/ai-integration-fix

        feat/ai-integration-fix

        feat/ai-integration-fix
        main
        main
        main
>>>>>>> bf92fab0

        ttk.Label(log_debug_frame, text="Plugins Directory:").grid(row=2, column=0, sticky=tk.W, padx=10, pady=5)
        ttk.Entry(log_debug_frame, textvariable=self.plugins_dir_var, width=50).grid(row=2, column=1, padx=10, pady=5)

        # Analysis Parameters Frame
        analysis_params_frame = ttk.LabelFrame(scrollable_frame, text="Analysis Parameters")
        analysis_params_frame.pack(fill=tk.X, padx=20, pady=10)

        ttk.Label(analysis_params_frame, text="Min Probative Score:").grid(row=0, column=0, sticky=tk.W, padx=10, pady=5)
        ttk.Entry(analysis_params_frame, textvariable=self.min_probative_score_var, width=10).grid(row=0, column=1, padx=10, pady=5)

        ttk.Label(analysis_params_frame, text="Min Relevance Score:").grid(row=1, column=0, sticky=tk.W, padx=10, pady=5)
        ttk.Entry(analysis_params_frame, textvariable=self.min_relevance_score_var, width=10).grid(row=1, column=1, padx=10, pady=5)

        ttk.Label(analysis_params_frame, text="Similarity Threshold:").grid(row=2, column=0, sticky=tk.W, padx=10, pady=5)
        ttk.Entry(analysis_params_frame, textvariable=self.similarity_threshold_var, width=10).grid(row=2, column=1, padx=10, pady=5)

        ttk.Label(analysis_params_frame, text="Probative Weight:").grid(row=0, column=2, sticky=tk.W, padx=10, pady=5)
        ttk.Entry(analysis_params_frame, textvariable=self.probative_weight_var, width=10).grid(row=0, column=3, padx=10, pady=5)

        ttk.Label(analysis_params_frame, text="Relevance Weight:").grid(row=1, column=2, sticky=tk.W, padx=10, pady=5)
        ttk.Entry(analysis_params_frame, textvariable=self.relevance_weight_var, width=10).grid(row=1, column=3, padx=10, pady=5)

        ttk.Label(analysis_params_frame, text="Admissibility Weight:").grid(row=2, column=2, sticky=tk.W, padx=10, pady=5)
        ttk.Entry(analysis_params_frame, textvariable=self.admissibility_weight_var, width=10).grid(row=2, column=3, padx=10, pady=5)
<<<<<<< HEAD
        
=======
        feat/ai-integration-fix
        

        
        feat/ai-integration-fix

        feat/ai-integration-fix


        
        ttk.Label(log_debug_frame, text="Plugins Directory:").grid(row=2, column=0, sticky=tk.W, padx=10, pady=5)
        ttk.Entry(log_debug_frame, textvariable=self.plugins_dir_var, width=50).grid(row=2, column=1, padx=10, pady=5)

        # Analysis Parameters Frame
        analysis_params_frame = ttk.LabelFrame(scrollable_frame, text="Analysis Parameters")
        analysis_params_frame.pack(fill=tk.X, padx=20, pady=10)

        ttk.Label(analysis_params_frame, text="Min Probative Score:").grid(row=0, column=0, sticky=tk.W, padx=10, pady=5)
        ttk.Entry(analysis_params_frame, textvariable=self.min_probative_score_var, width=10).grid(row=0, column=1, padx=10, pady=5)

        ttk.Label(analysis_params_frame, text="Min Relevance Score:").grid(row=1, column=0, sticky=tk.W, padx=10, pady=5)
        ttk.Entry(analysis_params_frame, textvariable=self.min_relevance_score_var, width=10).grid(row=1, column=1, padx=10, pady=5)

        ttk.Label(analysis_params_frame, text="Similarity Threshold:").grid(row=2, column=0, sticky=tk.W, padx=10, pady=5)
        ttk.Entry(analysis_params_frame, textvariable=self.similarity_threshold_var, width=10).grid(row=2, column=1, padx=10, pady=5)

        ttk.Label(analysis_params_frame, text="Probative Weight:").grid(row=0, column=2, sticky=tk.W, padx=10, pady=5)
        ttk.Entry(analysis_params_frame, textvariable=self.probative_weight_var, width=10).grid(row=0, column=3, padx=10, pady=5)

        ttk.Label(analysis_params_frame, text="Relevance Weight:").grid(row=1, column=2, sticky=tk.W, padx=10, pady=5)
        ttk.Entry(analysis_params_frame, textvariable=self.relevance_weight_var, width=10).grid(row=1, column=3, padx=10, pady=5)

        ttk.Label(analysis_params_frame, text="Admissibility Weight:").grid(row=2, column=2, sticky=tk.W, padx=10, pady=5)
        ttk.Entry(analysis_params_frame, textvariable=self.admissibility_weight_var, width=10).grid(row=2, column=3, padx=10, pady=5)

        main
        main
        main
        main
>>>>>>> bf92fab0
        # Processing Options Frame
        proc_options_frame = ttk.LabelFrame(scrollable_frame, text="Processing Options")
        proc_options_frame.pack(fill=tk.X, padx=20, pady=10)

        ttk.Checkbutton(proc_options_frame, text="Enable Deduplication",
                        variable=self.enable_deduplication_var).grid(row=0, column=0, sticky=tk.W, padx=10, pady=5)
        ttk.Checkbutton(proc_options_frame, text="Enable Advanced NLP",
                        variable=self.enable_advanced_nlp_var).grid(row=0, column=1, sticky=tk.W, padx=10, pady=5)
        ttk.Checkbutton(proc_options_frame, text="Generate Visualizations",
                        variable=self.generate_visualizations_var).grid(row=0, column=2, sticky=tk.W, padx=10, pady=5)

        ttk.Label(proc_options_frame, text="Max Concurrent Files:").grid(row=1, column=0, sticky=tk.W, padx=10, pady=5)
        ttk.Entry(proc_options_frame, textvariable=self.max_concurrent_files_var, width=10).grid(row=1, column=1, padx=10, pady=5)

        # Save Configuration Button (centralized at the bottom of the tab)
        save_button_frame = ttk.Frame(scrollable_frame) # Use main scrollable_frame
        save_button_frame.pack(fill=tk.X, padx=20, pady=15)
        ttk.Button(save_button_frame, text="💾 Save All Configurations",
                  command=self.save_configuration).pack()

        canvas.pack(side="left", fill="both", expand=True)
        scrollbar.pack(side="right", fill="y")
        
    def setup_plugin_management_tab(self):
        """Setup plugin management tab"""
        plugin_frame = ttk.Frame(self.notebook)
        self.notebook.add(plugin_frame, text="🔌 Plugin Manager")
        
        # Available plugins
        available_frame = ttk.LabelFrame(plugin_frame, text="Available Plugins")
        available_frame.pack(fill=tk.BOTH, expand=True, padx=20, pady=10)
        
        # Create treeview for plugins
        columns = ('Status', 'Version', 'Description')
        self.plugins_tree = ttk.Treeview(available_frame, columns=columns, show='tree headings')
        self.plugins_tree.heading('#0', text='Plugin Name')
        self.plugins_tree.heading('Status', text='Status')
        self.plugins_tree.heading('Version', text='Version')
        self.plugins_tree.heading('Description', text='Description')
        
        # Scrollbar for treeview
        plugins_scrollbar = ttk.Scrollbar(available_frame, orient=tk.VERTICAL, command=self.plugins_tree.yview)
        self.plugins_tree.configure(yscrollcommand=plugins_scrollbar.set)
        
        self.plugins_tree.pack(side=tk.LEFT, fill=tk.BOTH, expand=True, padx=10, pady=10)
        plugins_scrollbar.pack(side=tk.RIGHT, fill=tk.Y, pady=10)
        
        # Plugin actions
        plugin_actions = ttk.Frame(plugin_frame)
        plugin_actions.pack(fill=tk.X, padx=20, pady=10)
        
        ttk.Button(plugin_actions, text="🔄 Refresh Plugins", 
                  command=self.refresh_plugins).pack(side=tk.LEFT, padx=5, pady=5)
        ttk.Button(plugin_actions, text="✅ Enable Selected", 
                  command=self.enable_selected_plugin).pack(side=tk.LEFT, padx=5, pady=5)
        
    def setup_analysis_tab(self):
        """Setup analysis tab"""
        self.analysis_frame = ttk.Frame(self.notebook)
        self.notebook.add(self.analysis_frame, text="🔬 Analysis")
        
        # Analysis progress
        progress_frame = ttk.LabelFrame(self.analysis_frame, text="Analysis Progress")
        progress_frame.pack(fill=tk.X, padx=20, pady=10)
        
        self.progress_var = tk.DoubleVar()
        self.progress_bar = ttk.Progressbar(progress_frame, variable=self.progress_var, maximum=100)
        self.progress_bar.pack(fill=tk.X, padx=10, pady=5)
        
        self.analysis_log = scrolledtext.ScrolledText(progress_frame, height=15)
        self.analysis_log.pack(fill=tk.BOTH, expand=True, padx=10, pady=5)
        
        # Analysis controls
        controls_frame = ttk.Frame(self.analysis_frame)
        controls_frame.pack(fill=tk.X, padx=20, pady=10)
        
        ttk.Button(controls_frame, text="▶️ Start Analysis", 
                  command=self.start_analysis).pack(side=tk.LEFT, padx=5)
        ttk.Button(controls_frame, text="⏹️ Stop Analysis", 
                  command=self.stop_analysis).pack(side=tk.LEFT, padx=5)
        ttk.Button(controls_frame, text="🗑️ Clear Log", 
                  command=self.clear_analysis_log).pack(side=tk.LEFT, padx=5)
        
    def setup_results_tab(self):
        """Setup results tab"""
        results_frame = ttk.Frame(self.notebook)
        self.notebook.add(results_frame, text="📊 Results")
        
        # Results tree
        results_tree_frame = ttk.LabelFrame(results_frame, text="Analysis Results")
        results_tree_frame.pack(fill=tk.BOTH, expand=True, padx=20, pady=10)
        
        columns = ('Plugin', 'Status', 'Timestamp')
        self.results_tree = ttk.Treeview(results_tree_frame, columns=columns, show='tree headings')
        self.results_tree.heading('#0', text='Result Item')
        self.results_tree.heading('Plugin', text='Plugin')
        self.results_tree.heading('Status', text='Status')
        self.results_tree.heading('Timestamp', text='Timestamp')
        
        results_scrollbar = ttk.Scrollbar(results_tree_frame, orient=tk.VERTICAL, command=self.results_tree.yview)
        self.results_tree.configure(yscrollcommand=results_scrollbar.set)
        
        self.results_tree.pack(side=tk.LEFT, fill=tk.BOTH, expand=True, padx=10, pady=10)
        results_scrollbar.pack(side=tk.RIGHT, fill=tk.Y, pady=10)
        
        # Results actions
        results_actions = ttk.Frame(results_frame)
        results_actions.pack(fill=tk.X, padx=20, pady=10)
        
        ttk.Button(results_actions, text="📄 Generate Report", 
                  command=self.generate_report).pack(side=tk.LEFT, padx=5)
        ttk.Button(results_actions, text="📁 Open Results Folder", 
                  command=self.open_results_folder).pack(side=tk.LEFT, padx=5)
        ttk.Button(results_actions, text="💾 Export Results", 
                  command=self.export_results).pack(side=tk.LEFT, padx=5)

    def setup_plugin_ui_tab(self):
        """Setup the tab for UI elements contributed by plugins."""
        self.plugin_ui_host_frame = ttk.Frame(self.notebook)
        self.notebook.add(self.plugin_ui_host_frame, text="🧩 Plugin Features")

        # Optional: Add a placeholder label if no plugins contribute UI initially
        # placeholder_label = ttk.Label(self.plugin_ui_host_frame, text="UI elements from UI plugins appear here.")
        # placeholder_label.pack(padx=10, pady=10)
        # self.log_message("Plugin UI tab created.") # Log to internal GUI log if desired
        
    # Core Application Methods
    def initialize_core(self):
        """Initialize the core application in a separate thread"""
        def run_core():
            # Create new event loop for this thread
            self.event_loop = asyncio.new_event_loop()
            asyncio.set_event_loop(self.event_loop)
            
            # Create core configuration
            config = LCASConfig(
                case_name=self.case_name_var.get(),
                source_directory=self.source_dir_var.get(),
                target_directory=self.target_dir_var.get(),
                plugins_directory=self.plugins_dir_var.get(),
                enabled_plugins=None, # This will be set by LCASConfig's __post_init__ or loaded value
                debug_mode=self.debug_mode_var.get(),
                log_level=self.log_level_var.get(),
                min_probative_score=self.min_probative_score_var.get(),
                min_relevance_score=self.min_relevance_score_var.get(),
                similarity_threshold=self.similarity_threshold_var.get(),
                probative_weight=self.probative_weight_var.get(),
                relevance_weight=self.relevance_weight_var.get(),
                admissibility_weight=self.admissibility_weight_var.get(),
                enable_deduplication=self.enable_deduplication_var.get(),
                enable_advanced_nlp=self.enable_advanced_nlp_var.get(),
                generate_visualizations=self.generate_visualizations_var.get(),
                max_concurrent_files=self.max_concurrent_files_var.get()
            )
            
            # Create core instance
            self.core = LCASCore(config)
            
            # Subscribe to core events
            self.core.event_bus.subscribe("core.initialized", self.on_core_initialized)
            self.core.event_bus.subscribe("analysis.completed", self.on_analysis_completed)
            
            # Initialize core
            self.event_loop.run_until_complete(self.core.initialize())
            
            # Keep event loop running
            try:
                self.event_loop.run_forever()
            except Exception as e:
                self.log_message(f"Core event loop error: {e}")
        
        self.core_thread = threading.Thread(target=run_core, daemon=True)
        self.core_thread.start()
        
    def on_core_initialized(self, data):
        """Called when core is initialized"""
        self.root.after(0, self._update_core_status, "Core: Ready ✓", "green")
        self.root.after(0, self.refresh_plugins) # This will load plugin info

        # Reflect loaded config (data is self.core.config) in UI
        if self.core and data:
            self.case_name_var.set(data.case_name)
            self.source_dir_var.set(data.source_directory)
            self.target_dir_var.set(data.target_directory)
            self.plugins_dir_var.set(data.plugins_directory)
            self.debug_mode_var.set(data.debug_mode)
            self.log_level_var.set(data.log_level)
            self.min_probative_score_var.set(data.min_probative_score)
            self.min_relevance_score_var.set(data.min_relevance_score)
            self.similarity_threshold_var.set(data.similarity_threshold)
            self.probative_weight_var.set(data.probative_weight)
            self.relevance_weight_var.set(data.relevance_weight)
            self.admissibility_weight_var.set(data.admissibility_weight)
            self.enable_deduplication_var.set(data.enable_deduplication)
            self.enable_advanced_nlp_var.set(data.enable_advanced_nlp)
            self.generate_visualizations_var.set(data.generate_visualizations)
            self.max_concurrent_files_var.set(data.max_concurrent_files)
            # Note: enabled_plugins is managed by PluginManager UI, not a simple var here.

        # Load UI from UIPlugins
        if self.core and self.plugin_ui_host_frame:
            ui_plugins = self.core.get_ui_plugins()
            if ui_plugins:
                self.log_message(f"Found {len(ui_plugins)} UI plugins. Loading their UIs...")
                for ui_plugin in ui_plugins:
                    try:
                        self.log_message(f"Loading UI for plugin: {ui_plugin.name}")
                        widgets = ui_plugin.create_ui_elements(self.plugin_ui_host_frame)
                        if widgets: # Store a reference if needed, or just let them be managed by parent
                            self.plugin_ui_elements[ui_plugin.name] = widgets
                            self.log_message(f"Successfully loaded UI for {ui_plugin.name}")
                        else:
                            self.log_message(f"Plugin {ui_plugin.name} provided no UI elements.")
                    except Exception as e:
                        self.log_message(f"Error loading UI for plugin {ui_plugin.name}: {e}")
            else:
                self.log_message("No UI plugins found or active.")
        
    def on_analysis_completed(self, data):
        """Called when analysis is completed"""
        plugin_name = data.get("plugin", "Unknown")
        result = data.get("result")
        self.root.after(0, self._add_analysis_result, plugin_name, result)
        
    def _update_core_status(self, text, color):
        """Update core status label"""
        self.core_status_label.config(text=text, foreground=color)
        
    def _add_analysis_result(self, plugin_name, result):
        """Add analysis result to results tree"""
        status = result.get("status", "Unknown") if isinstance(result, dict) else "Completed"
        timestamp = datetime.now().strftime("%Y-%m-%d %H:%M:%S")
        
        self.results_tree.insert('', tk.END, text=f"{plugin_name} Result", 
                                values=(plugin_name, status, timestamp))
        
    # Plugin Management Methods
    def refresh_plugins(self):
        """Refresh the plugins list"""
        if not self.core:
            self.log_message("Core not initialized yet")
            return
            
        # Run in core thread
        if self.event_loop:
            asyncio.run_coroutine_threadsafe(self._refresh_plugins_async(), self.event_loop)
            
    async def _refresh_plugins_async(self):
        """Async plugin refresh"""
        # Discover plugins
        available_plugins = self.core.plugin_manager.discover_plugins()
        
        # Update UI in main thread
        self.root.after(0, self._update_plugins_tree, available_plugins)
        
    def _update_plugins_tree(self, plugins):
        """Update the plugins tree view"""
        # Clear existing items
        for item in self.plugins_tree.get_children():
            self.plugins_tree.delete(item)
            
        # Add plugins
        for plugin_name in plugins:
            status = "Loaded" if plugin_name in self.core.plugin_manager.loaded_plugins else "Available"
            
            if plugin_name in self.core.plugin_manager.loaded_plugins:
                plugin = self.core.plugin_manager.loaded_plugins[plugin_name]
                version = plugin.version
                description = plugin.description
            else:
                version = "Unknown"
                description = "Not loaded"
                
            self.plugins_tree.insert('', tk.END, text=plugin_name, 
                                   values=(status, version, description))
        
        # Update status
        loaded_count = len(self.core.plugin_manager.loaded_plugins)
        total_count = len(plugins)
        self.plugins_status_label.config(
            text=f"Plugins: {loaded_count}/{total_count} loaded ✓", 
            foreground="green" if loaded_count > 0 else "orange"
        )
        
    def enable_selected_plugin(self):
        """Enable selected plugin"""
        selection = self.plugins_tree.selection()
        if not selection:
            messagebox.showwarning("No Selection", "Please select a plugin to enable")
            return
            
        plugin_name = self.plugins_tree.item(selection[0])['text']
        
        if self.event_loop:
            asyncio.run_coroutine_threadsafe(
                self.core.plugin_manager.load_plugin(plugin_name, self.core), 
                self.event_loop
            )
            
        self.root.after(1000, self.refresh_plugins)  # Refresh after delay
        
    # Analysis Methods
    def start_analysis(self):
        """Start analysis using loaded plugins"""
        if not self.core:
            messagebox.showerror("Error", "Core not initialized")
            return
            
        if not self.source_dir_var.get() or not self.target_dir_var.get():
            messagebox.showerror("Error", "Please configure source and target directories")
            return
            
        self.log_message("Starting analysis...")
        
        # Run analysis in core thread
        if self.event_loop:
            asyncio.run_coroutine_threadsafe(self._run_analysis_async(), self.event_loop)
            
    async def _run_analysis_async(self):
        """Run analysis asynchronously"""
        try:
            analysis_plugins = self.core.get_analysis_plugins()
            
            if not analysis_plugins:
                self.root.after(0, self.log_message, "No analysis plugins loaded")
                return
                
            total_plugins = len(analysis_plugins)
            
            for i, plugin in enumerate(analysis_plugins):
                self.root.after(0, self.log_message, f"Running {plugin.name}...")
                self.root.after(0, self.update_progress, (i / total_plugins) * 100)
                
                try:
                    # Run plugin analysis
                    result = await plugin.analyze({
                        "source_directory": self.core.config.source_directory,
                        "target_directory": self.core.config.target_directory,
                        "case_name": self.core.config.case_name
                    })
                    
                    # Store result
                    self.core.set_analysis_result(plugin.name, result)
                    
                except Exception as e:
                    self.root.after(0, self.log_message, f"Error in {plugin.name}: {e}")
                    
            self.root.after(0, self.update_progress, 100)
            self.root.after(0, self.log_message, "Analysis complete!")
            
        except Exception as e:
            self.root.after(0, self.log_message, f"Analysis failed: {e}")
    
    def stop_analysis(self):
        """Stop current analysis"""
        self.log_message("Analysis stop requested")
        # Implementation would depend on how analysis is structured
        
    def clear_analysis_log(self):
        """Clear the analysis log"""
        self.analysis_log.delete(1.0, tk.END)
        
    # Utility Methods
    def log_message(self, message):
        """Log message to analysis log"""
        timestamp = datetime.now().strftime("%H:%M:%S")
        formatted_message = f"[{timestamp}] {message}\n"
        self.analysis_log.insert(tk.END, formatted_message)
        self.analysis_log.see(tk.END)
        
    def update_progress(self, value):
        """Update progress bar"""
        self.progress_var.set(value)
        
    def browse_directory(self, var):
        """Browse for directory"""
        directory = filedialog.askdirectory()
        if directory:
            var.set(directory)
            
    def save_configuration(self):
        """Save current configuration"""
        if self.core:
        feat/ai-integration-fix
            # Update all config fields from GUI variables, ensuring 12-space indentation

            # Update all config fields from GUI variables
        main
            self.core.config.case_name = self.case_name_var.get()
            self.core.config.source_directory = self.source_dir_var.get()
            self.core.config.target_directory = self.target_dir_var.get()
            self.core.config.plugins_directory = self.plugins_dir_var.get()
            # self.core.config.enabled_plugins - managed by plugin manager UI / core logic
            self.core.config.debug_mode = self.debug_mode_var.get()
            self.core.config.log_level = self.log_level_var.get()

            self.core.config.min_probative_score = self.min_probative_score_var.get()
            self.core.config.min_relevance_score = self.min_relevance_score_var.get()
            self.core.config.similarity_threshold = self.similarity_threshold_var.get()
<<<<<<< HEAD
            
            self.core.config.probative_weight = self.probative_weight_var.get()
            self.core.config.relevance_weight = self.relevance_weight_var.get()
            self.core.config.admissibility_weight = self.admissibility_weight_var.get()

=======
        feat/ai-integration-fix
            
            self.core.config.probative_weight = self.probative_weight_var.get()
            self.core.config.relevance_weight = self.relevance_weight_var.get()
            self.core.config.admissibility_weight = self.admissibility_weight_var.get()


        feat/ai-integration-fix
            
            self.core.config.probative_weight = self.probative_weight_var.get()
            self.core.config.relevance_weight = self.relevance_weight_var.get()
            self.core.config.admissibility_weight = self.admissibility_weight_var.get()


        feat/ai-integration-fix

        feat/ai-integration-fix
        main
            
            self.core.config.probative_weight = self.probative_weight_var.get()
            self.core.config.relevance_weight = self.relevance_weight_var.get()
            self.core.config.admissibility_weight = self.admissibility_weight_var.get()

        feat/ai-integration-fix



            self.core.config.probative_weight = self.probative_weight_var.get()
            self.core.config.relevance_weight = self.relevance_weight_var.get()
            self.core.config.admissibility_weight = self.admissibility_weight_var.get()
            
        main
        main
        main
        main
>>>>>>> bf92fab0
            self.core.config.enable_deduplication = self.enable_deduplication_var.get()
            self.core.config.enable_advanced_nlp = self.enable_advanced_nlp_var.get()
            self.core.config.generate_visualizations = self.generate_visualizations_var.get()
            self.core.config.max_concurrent_files = self.max_concurrent_files_var.get()

            if self.core.save_config():
                messagebox.showinfo("Success", "Configuration saved successfully!")
            else:
                messagebox.showerror("Error", "Failed to save configuration")
        
    def refresh_system(self):
        """Refresh entire system"""
        self.refresh_plugins()
        self.status_var.set("System refreshed")
        
    def open_case_folder(self):
        """Open case folder in file explorer"""
        target_dir = self.target_dir_var.get()
        if target_dir and os.path.exists(target_dir):
            if sys.platform == "win32":
                os.startfile(target_dir)
            elif sys.platform == "darwin":
                os.system(f"open '{target_dir}'")
            else:
                os.system(f"xdg-open '{target_dir}'")
        else:
            messagebox.showwarning("Warning", "Target directory not set or doesn't exist")
    
    def generate_report(self):
        """Generate analysis report using the first available export plugin."""
        if not self.core:
            messagebox.showerror("Error", "Core not initialized.")
            return

        if not self.core.event_loop:
            messagebox.showerror("Error", "Core event loop not available.")
            return

        export_plugins = self.core.get_export_plugins()
        if not export_plugins:
            messagebox.showinfo("No Report Plugins", "No report generation plugins are active.")
            return

        report_plugin = export_plugins[0]
        self.log_message(f"Using report plugin: {report_plugin.name}")

        output_filepath = filedialog.asksaveasfilename(
            title="Save Report As",
            defaultextension=".txt",
            filetypes=[("Text files", "*.txt"),
                       ("Markdown files", "*.md"),
                       ("PDF files", "*.pdf"),
                       ("All files", "*.*")]
        )

        if not output_filepath:
            return # User cancelled

        report_data = self.core.analysis_results
        if not report_data:
            messagebox.showinfo("No Data", "No analysis results available to generate a report.")
            return

        try:
            self.log_message(f"Starting report generation by {report_plugin.name} to {output_filepath}...")
            # Run the export method in the core's event loop
            future = asyncio.run_coroutine_threadsafe(
                report_plugin.export(report_data, output_filepath),
                self.event_loop
            )

            # For now, we just inform the user. A more robust solution would use callbacks or check future.result()
            messagebox.showinfo("Report Generation",
                                f"Report generation started by {report_plugin.name}.\n"
                                f"Output will be saved to: {output_filepath}\n"
                                "Check logs for status and completion.")
            # Example of how one might handle the result if the export function is quick or if blocking is acceptable:
            # try:
            #     success = future.result(timeout=30) # Timeout after 30 seconds
            #     if success:
            #         messagebox.showinfo("Report Complete", f"Report successfully generated by {report_plugin.name} to {output_filepath}")
            #     else:
            #         messagebox.showerror("Report Failed", f"Report generation by {report_plugin.name} failed. Check logs.")
            # except concurrent.futures.TimeoutError:
            #     messagebox.showinfo("Report In Progress", f"Report generation by {report_plugin.name} is taking longer than expected. Check logs for completion.")
            # except Exception as e:
            #     messagebox.showerror("Report Error", f"Error during report generation by {report_plugin.name}: {e}")

        except Exception as e:
            self.log_message(f"Error initiating report generation: {e}")
            messagebox.showerror("Report Error", f"Failed to start report generation: {e}")
    
    def open_results_folder(self):
        """Open results folder"""
        self.open_case_folder()
    
    def export_results(self):
        """Export analysis results to a JSON file."""
        if not self.core or not hasattr(self.core, 'analysis_results'):
            messagebox.showwarning("No Data", "Core is not initialized or no analysis results available to export.")
            return

        if not self.core.analysis_results:
            messagebox.showinfo("No Results", "There are no analysis results to export.")
            return

        output_filepath = filedialog.asksaveasfilename(
            title="Export Analysis Results As",
            defaultextension=".json",
            filetypes=[("JSON files", "*.json"), ("All files", "*.*")]
        )

        if not output_filepath:
            return  # User cancelled

        try:
            with open(output_filepath, 'w', encoding='utf-8') as f:
                json.dump(self.core.analysis_results, f, indent=2, ensure_ascii=False)
            messagebox.showinfo("Export Successful", f"Analysis results exported successfully to:\n{output_filepath}")
            self.log_message(f"Results exported to {output_filepath}")
        except Exception as e:
            self.log_message(f"Error exporting results: {e}")
            messagebox.showerror("Export Error", f"Failed to export results: {e}")
            
    def on_closing(self):
        """Handle application closing"""
        if messagebox.askokcancel("Quit", "Do you want to quit?"):
            # Shutdown core
            if self.core and self.event_loop:
                asyncio.run_coroutine_threadsafe(self.core.shutdown(), self.event_loop)
                
            self.root.destroy()
            
    def run(self):
        """Start the GUI application"""
        self.root.protocol("WM_DELETE_WINDOW", self.on_closing)
        self.root.mainloop()

def main():
    """Main entry point for GUI"""
    app = LCASMainGUI()
    app.run()

if __name__ == "__main__":
    main()<|MERGE_RESOLUTION|>--- conflicted
+++ resolved
@@ -208,19 +208,19 @@
 
         ttk.Checkbutton(log_debug_frame, text="Debug Mode",
                         variable=self.debug_mode_var).grid(row=1, column=0, columnspan=2, sticky=tk.W, padx=10, pady=5)
-<<<<<<< HEAD
-=======
-        feat/ai-integration-fix
-
-        feat/ai-integration-fix
-
-        feat/ai-integration-fix
-
-        feat/ai-integration-fix
-        main
-        main
-        main
->>>>>>> bf92fab0
+        feat/ai-integration-fix
+
+        feat/ai-integration-fix
+
+        feat/ai-integration-fix
+
+        feat/ai-integration-fix
+
+        feat/ai-integration-fix
+        main
+        main
+        main
+        main
 
         ttk.Label(log_debug_frame, text="Plugins Directory:").grid(row=2, column=0, sticky=tk.W, padx=10, pady=5)
         ttk.Entry(log_debug_frame, textvariable=self.plugins_dir_var, width=50).grid(row=2, column=1, padx=10, pady=5)
@@ -246,9 +246,9 @@
 
         ttk.Label(analysis_params_frame, text="Admissibility Weight:").grid(row=2, column=2, sticky=tk.W, padx=10, pady=5)
         ttk.Entry(analysis_params_frame, textvariable=self.admissibility_weight_var, width=10).grid(row=2, column=3, padx=10, pady=5)
-<<<<<<< HEAD
-        
-=======
+        feat/ai-integration-fix
+        
+
         feat/ai-integration-fix
         
 
@@ -288,7 +288,7 @@
         main
         main
         main
->>>>>>> bf92fab0
+        main
         # Processing Options Frame
         proc_options_frame = ttk.LabelFrame(scrollable_frame, text="Processing Options")
         proc_options_frame.pack(fill=tk.X, padx=20, pady=10)
@@ -688,13 +688,13 @@
             self.core.config.min_probative_score = self.min_probative_score_var.get()
             self.core.config.min_relevance_score = self.min_relevance_score_var.get()
             self.core.config.similarity_threshold = self.similarity_threshold_var.get()
-<<<<<<< HEAD
+        feat/ai-integration-fix
             
             self.core.config.probative_weight = self.probative_weight_var.get()
             self.core.config.relevance_weight = self.relevance_weight_var.get()
             self.core.config.admissibility_weight = self.admissibility_weight_var.get()
 
-=======
+
         feat/ai-integration-fix
             
             self.core.config.probative_weight = self.probative_weight_var.get()
@@ -730,7 +730,7 @@
         main
         main
         main
->>>>>>> bf92fab0
+        main
             self.core.config.enable_deduplication = self.enable_deduplication_var.get()
             self.core.config.enable_advanced_nlp = self.enable_advanced_nlp_var.get()
             self.core.config.generate_visualizations = self.generate_visualizations_var.get()
