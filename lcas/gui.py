--- conflicted
+++ resolved
@@ -288,22 +288,8 @@
 
         ttk.Checkbutton(log_debug_frame, text="Debug Mode",
                         variable=self.debug_mode_var).grid(row=1, column=0, columnspan=2, sticky=tk.W, padx=10, pady=5)
-<<<<<<< HEAD
-        feat / ai - integration - fix
-
-        feat / ai - integration - fix
-
-        feat / ai - integration - fix
-
-        feat / ai - integration - fix
-
-        feat / ai - integration - fix
-        main
-        main
-        main
-        main
-=======
->>>>>>> fd504f94
+
+      main
 
         ttk.Label(
             log_debug_frame,
@@ -428,147 +414,9 @@
             column=3,
             padx=10,
             pady=5)
-<<<<<<< HEAD
-        feat / ai - integration - fix
-
-        feat / ai - integration - fix
-
-        feat / ai - integration - fix
-
-        feat / ai - integration - fix
-
-        ttk.Label(
-            log_debug_frame,
-            text="Plugins Directory:").grid(
-            row=2,
-            column=0,
-            sticky=tk.W,
-            padx=10,
-            pady=5)
-        ttk.Entry(
-            log_debug_frame,
-            textvariable=self.plugins_dir_var,
-            width=50).grid(
-            row=2,
-            column=1,
-            padx=10,
-            pady=5)
-
-        # Analysis Parameters Frame
-        analysis_params_frame = ttk.LabelFrame(
-            scrollable_frame, text="Analysis Parameters")
-        analysis_params_frame.pack(fill=tk.X, padx=20, pady=10)
-
-        ttk.Label(
-            analysis_params_frame,
-            text="Min Probative Score:").grid(
-            row=0,
-            column=0,
-            sticky=tk.W,
-            padx=10,
-            pady=5)
-        ttk.Entry(
-            analysis_params_frame,
-            textvariable=self.min_probative_score_var,
-            width=10).grid(
-            row=0,
-            column=1,
-            padx=10,
-            pady=5)
-
-        ttk.Label(
-            analysis_params_frame,
-            text="Min Relevance Score:").grid(
-            row=1,
-            column=0,
-            sticky=tk.W,
-            padx=10,
-            pady=5)
-        ttk.Entry(
-            analysis_params_frame,
-            textvariable=self.min_relevance_score_var,
-            width=10).grid(
-            row=1,
-            column=1,
-            padx=10,
-            pady=5)
-
-        ttk.Label(
-            analysis_params_frame,
-            text="Similarity Threshold:").grid(
-            row=2,
-            column=0,
-            sticky=tk.W,
-            padx=10,
-            pady=5)
-        ttk.Entry(
-            analysis_params_frame,
-            textvariable=self.similarity_threshold_var,
-            width=10).grid(
-            row=2,
-            column=1,
-            padx=10,
-            pady=5)
-
-        ttk.Label(
-            analysis_params_frame,
-            text="Probative Weight:").grid(
-            row=0,
-            column=2,
-            sticky=tk.W,
-            padx=10,
-            pady=5)
-        ttk.Entry(
-            analysis_params_frame,
-            textvariable=self.probative_weight_var,
-            width=10).grid(
-            row=0,
-            column=3,
-            padx=10,
-            pady=5)
-
-        ttk.Label(
-            analysis_params_frame,
-            text="Relevance Weight:").grid(
-            row=1,
-            column=2,
-            sticky=tk.W,
-            padx=10,
-            pady=5)
-        ttk.Entry(
-            analysis_params_frame,
-            textvariable=self.relevance_weight_var,
-            width=10).grid(
-            row=1,
-            column=3,
-            padx=10,
-            pady=5)
-
-        ttk.Label(
-            analysis_params_frame,
-            text="Admissibility Weight:").grid(
-            row=2,
-            column=2,
-            sticky=tk.W,
-            padx=10,
-            pady=5)
-        ttk.Entry(
-            analysis_params_frame,
-            textvariable=self.admissibility_weight_var,
-            width=10).grid(
-            row=2,
-            column=3,
-            padx=10,
-            pady=5)
-
+        
         main
-        main
-        main
-        main
-        main
-=======
-
->>>>>>> fd504f94
+        
         # Processing Options Frame
         proc_options_frame = ttk.LabelFrame(
             scrollable_frame, text="Processing Options")
@@ -1021,58 +869,13 @@
     def save_configuration(self):
         """Save current configuration"""
         if self.core:
-<<<<<<< HEAD
-        self.core.config.case_name = self.case_name_var.get()
-        self.core.config.source_directory = self.source_dir_var.get()
-         self.core.config.target_directory = self.target_dir_var.get()
-          self.core.config.plugins_directory = self.plugins_dir_var.get()
-           # self.core.config.enabled_plugins - managed by plugin manager UI /
-           # core logic
-           self.core.config.debug_mode = self.debug_mode_var.get()
-=======
-            # Update all config fields from GUI variables
-            self.core.config.case_name = self.case_name_var.get()
-            self.core.config.source_directory = self.source_dir_var.get()
-            self.core.config.target_directory = self.target_dir_var.get()
-            self.core.config.plugins_directory = self.plugins_dir_var.get()
-            # self.core.config.enabled_plugins - managed by plugin manager UI /
-            # core logic
-            self.core.config.debug_mode = self.debug_mode_var.get()
->>>>>>> fd504f94
+          
             self.core.config.log_level = self.log_level_var.get()
 
             self.core.config.min_probative_score = self.min_probative_score_var.get()
             self.core.config.min_relevance_score = self.min_relevance_score_var.get()
             self.core.config.similarity_threshold = self.similarity_threshold_var.get()
 
-<<<<<<< HEAD
-        self.core.config.probative_weight = self.probative_weight_var.get()
-        self.core.config.relevance_weight = self.relevance_weight_var.get()
-         self.core.config.admissibility_weight = self.admissibility_weight_var.get()
-
-        self.core.config.probative_weight = self.probative_weight_var.get()
-        self.core.config.relevance_weight = self.relevance_weight_var.get()
-         self.core.config.admissibility_weight = self.admissibility_weight_var.get()
-
-        self.core.config.probative_weight = self.probative_weight_var.get()
-        self.core.config.relevance_weight = self.relevance_weight_var.get()
-         self.core.config.admissibility_weight = self.admissibility_weight_var.get()
-
-        self.core.config.probative_weight = self.probative_weight_var.get()
-        self.core.config.relevance_weight = self.relevance_weight_var.get()
-         self.core.config.admissibility_weight = self.admissibility_weight_var.get()
-
-        self.core.config.probative_weight = self.probative_weight_var.get()
-        self.core.config.relevance_weight = self.relevance_weight_var.get()
-         self.core.config.admissibility_weight = self.admissibility_weight_var.get()
-
-        self.core.config.enable_deduplication = self.enable_deduplication_var.get()
-        self.core.config.enable_advanced_nlp = self.enable_advanced_nlp_var.get()
-         self.core.config.generate_visualizations = self.generate_visualizations_var.get()
-          self.core.config.max_concurrent_files = self.max_concurrent_files_var.get()
-
-           if self.core.save_config():
-=======
             self.core.config.probative_weight = self.probative_weight_var.get()
             self.core.config.relevance_weight = self.relevance_weight_var.get()
             self.core.config.admissibility_weight = self.admissibility_weight_var.get()
@@ -1083,7 +886,7 @@
             self.core.config.max_concurrent_files = self.max_concurrent_files_var.get()
 
             if self.core.save_config():
->>>>>>> fd504f94
+              
                 messagebox.showinfo(
                     "Success", "Configuration saved successfully!")
             else:
