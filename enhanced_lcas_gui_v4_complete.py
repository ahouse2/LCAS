--- conflicted
+++ resolved
@@ -72,8 +72,8 @@
 
 # Processing Methods
 def start_preservation(self):
-<<<<<<< HEAD
-=======
+        feat/ai-integration-fix
+
         feat/ai-integration-fix
 
         feat/ai-integration-fix
@@ -81,7 +81,7 @@
         feat/ai-integration-fix
         main
         main
->>>>>>> c74b8be3
+        main
     """Start file preservation process"""
     if self.is_processing:
         messagebox.showwarning("Processing", "A process is already running!")
@@ -101,8 +101,8 @@
         f"To:\n{target_path}\n\n"
         f"Continue?"
     )
-<<<<<<< HEAD
-=======
+        feat/ai-integration-fix
+
         feat/ai-integration-fix
 
         feat/ai-integration-fix
@@ -142,7 +142,7 @@
         main
         main
         main
->>>>>>> c74b8be3
+        main
     
     if not response:
         return
