--- conflicted
+++ resolved
@@ -3,11 +3,7 @@
 Continuation of the complete GUI implementation
 """
 
-<<<<<<< HEAD
-# ... continuing from previous part ...
-
-
-def save_configuration(self):
+save_configuration(self):
     """Save current configuration"""
     try:
         config_data = {
@@ -18,7 +14,7 @@
             "semantic_clustering": self.semantic_clustering_checkbox.get(),
             "analysis_depth": self.analysis_depth_menu.get()
         }
-=======
+
 # Assume missing imports from part 1, e.g.:
 import tkinter as tk
 from tkinter import ttk, filedialog, messagebox
@@ -87,7 +83,7 @@
                 "semantic_clustering": self.semantic_clustering_checkbox.get(),
                 "analysis_depth": self.analysis_depth_menu.get()
             }
->>>>>>> fd504f94
+            main
 
             config_dir = Path("config")
             config_dir.mkdir(exist_ok=True)
@@ -95,7 +91,6 @@
             with open(config_dir / "lcas_config.json", "w") as f:
                 json.dump(config_data, f, indent=2)
 
-<<<<<<< HEAD
         messagebox.showinfo(
     "Configuration Saved",
      "Configuration saved successfully!")
@@ -134,7 +129,7 @@
                 self.advanced_nlp_checkbox.select()
             else:
                 self.advanced_nlp_checkbox.deselect()
-=======
+
             messagebox.showinfo(
                 "Configuration Saved",
                 "Configuration saved successfully!"
@@ -189,10 +184,9 @@
                 self.config_status_label.configure(
                     text="⚙️ Configuration: Loaded ✅")
                 self.update_status("Configuration loaded")
->>>>>>> fd504f94
+        main
 
             else:
-<<<<<<< HEAD
                 self.semantic_clustering_checkbox.deselect()
 
             self.analysis_depth_menu.set(
@@ -260,10 +254,10 @@
         feat/ai-integration-fix
 
         feat/ai-integration-fix
-=======
+
                 messagebox.showinfo("No Configuration",
                     "No configuration file found. Using defaults.")
->>>>>>> fd504f94
+        main
 
         except Exception as e:
             messagebox.showerror("Load Error",
