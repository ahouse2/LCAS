"""
LCAS v4.0 - Complete Enhanced GUI System (Part 2)
Continuation of the complete GUI implementation
"""

# ... continuing from previous part ...

def save_configuration(self):
    """Save current configuration"""
    try:
        config_data = {
            "source_directory": self.source_dir_entry.get(),
            "target_directory": self.target_dir_entry.get(),
            "ai_enabled": self.ai_enabled_checkbox.get(),
            "advanced_nlp": self.advanced_nlp_checkbox.get(),
            "semantic_clustering": self.semantic_clustering_checkbox.get(),
            "analysis_depth": self.analysis_depth_menu.get()
        }

        config_dir = Path("config")
        config_dir.mkdir(exist_ok=True)

        with open(config_dir / "lcas_config.json", "w") as f:
            json.dump(config_data, f, indent=2)

        messagebox.showinfo("Configuration Saved", "Configuration saved successfully!")
        self.update_status("Configuration saved")

    except Exception as e:
        messagebox.showerror("Save Error", f"Failed to save configuration: {e}")

def load_configuration(self):
    """Load configuration from file"""
    try:
        config_file = Path("config/lcas_config.json")
        if config_file.exists():
            with open(config_file, "r") as f:
                config_data = json.load(f)
            
            # Update GUI elements
            self.source_dir_entry.delete(0, "end")
            self.source_dir_entry.insert(0, config_data.get("source_directory", ""))
            
            self.target_dir_entry.delete(0, "end")
            self.target_dir_entry.insert(0, config_data.get("target_directory", ""))
            
            if config_data.get("ai_enabled", True):
                self.ai_enabled_checkbox.select()
            else:
                self.ai_enabled_checkbox.deselect()
            
            if config_data.get("advanced_nlp", True):
                self.advanced_nlp_checkbox.select()
            else:
                self.advanced_nlp_checkbox.deselect()

            if config_data.get("semantic_clustering", True):
                self.semantic_clustering_checkbox.select()
            else:
                self.semantic_clustering_checkbox.deselect()

            self.analysis_depth_menu.set(config_data.get("analysis_depth", "comprehensive"))

            self.config_status_label.configure(text="⚙️ Configuration: Loaded ✅")
            self.update_status("Configuration loaded")

        else:
            messagebox.showinfo("No Configuration", "No configuration file found. Using defaults.")

    except Exception as e:
        messagebox.showerror("Load Error", f"Failed to load configuration: {e}")

# Processing Methods
def start_preservation(self):
<<<<<<< HEAD
    """Start file preservation process"""
    if self.is_processing:
        messagebox.showwarning("Processing", "A process is already running!")
        return
    
    source_path = Path(self.source_dir_entry.get())
    target_path = Path(self.target_dir_entry.get())

    if not source_path.exists():
        messagebox.showerror("Directory Error", f"Source directory does not exist:\n{source_path}")
        return

    # Confirm with user
    response = messagebox.askyesno(
        "Start Preservation",
        f"This will preserve files from:\n{source_path}\n\n"
        f"To:\n{target_path}\n\n"
        f"Continue?"
    )
=======
        """Start file preservation process"""
        if self.is_processing:
            messagebox.showwarning("Processing", "A process is already running!")
            return
        
        source_path = Path(self.source_dir_entry.get())
        target_path = Path(self.target_dir_entry.get())
        
        if not source_path.exists():
            messagebox.showerror("Directory Error", f"Source directory does not exist:\n{source_path}")
            return
        
        # Confirm with user
        response = messagebox.askyesno(
            "Start Preservation",
            f"This will preserve files from:\n{source_path}\n\n"
            f"To:\n{target_path}\n\n"
            f"Continue?"
        )
        
        if not response:
            return
        
        # Start preservation in background thread
        self.processing_thread = threading.Thread(
            target=self._run_preservation,
            daemon=True
        )
        
        self._set_processing_state(True, "preservation")
        self.processing_thread.start()
>>>>>>> 3755d44d
    
    if not response:
        return

    # Start preservation in background thread
    self.processing_thread = threading.Thread(
        target=self._run_preservation,
        daemon=True
    )

    self._set_processing_state(True, "preservation")
    self.processing_thread.start()

def start_complete_analysis(self):
        """Start complete LCAS analysis"""
        if self.is_processing:
            messagebox.showwarning("Processing", "A process is already running!")
            return
        
        response = messagebox.askyesno(
            "Start Complete Analysis",
            "This will run the complete LCAS v4.0 analysis pipeline:\n\n"
            "• File preservation with integrity checking\n"
            "• Enhanced content analysis with AI\n"
            "• Multi-hash generation (SHA-256, MD5, CRC32)\n"
            "• Named entity recognition\n"
            "• Semantic clustering\n"
            "• Intelligent file naming\n"
            "• Legal scoring and categorization\n"
            "• Comprehensive reporting\n\n"
            "This may take several minutes. Continue?"
        )
        
        if not response:
            return
        
        # Start complete analysis
        self.processing_thread = threading.Thread(
            target=self._run_complete_analysis,
            daemon=True
        )
        
        self._set_processing_state(True, "analysis")
        self.processing_thread.start()
    
    def start_quick_analysis(self):
        """Start quick analysis of first 10 files"""
        if self.is_processing:
            messagebox.showwarning("Processing", "A process is already running!")
            return
        
        response = messagebox.askyesno(
            "Start Quick Analysis",
            "This will analyze the first 10 files for testing purposes.\n\n"
            "Continue?"
        )
        
        if not response:
            return
        
        # Start quick analysis
        self.processing_thread = threading.Thread(
            target=self._run_quick_analysis,
            daemon=True
        )
        
        self._set_processing_state(True, "quick_analysis")
        self.processing_thread.start()
    
    def stop_processing(self):
        """Stop current processing"""
        if self.is_processing:
            response = messagebox.askyesno(
                "Stop Processing",
                "Are you sure you want to stop the current process?\n"
                "Progress may be lost."
            )
            
            if response:
                self.is_processing = False
                self._set_processing_state(False)
                self.update_status("Processing stopped by user")
    
    # Background Processing Methods
    def _run_preservation(self):
        """Run preservation in background thread"""
        try:
            source_path = Path(self.source_dir_entry.get())
            target_path = Path(self.target_dir_entry.get())
            
            self.root.after(0, self.log_preservation_status, "🚀 Starting file preservation...")
            
            # Create target structure
            self.root.after(0, self.log_preservation_status, "📁 Creating folder structure...")
            self.create_folder_structure(target_path)
            
            # Discover files
            files = list(source_path.rglob("*"))
            files = [f for f in files if f.is_file()]
            
            self.root.after(0, self.log_preservation_status, f"📋 Found {files} files to preserve...")
            
            # Preserve files
            preserved_count = 0
            total_size = 0
            
            for i, file_path in enumerate(files):
                if not self.is_processing:
                    break
                
                try:
                    # Calculate relative path
                    rel_path = file_path.relative_to(source_path)
                    target_file = target_path / "00_PRESERVED_ORIGINALS" / rel_path
                    
                    # Create target directory
                    target_file.parent.mkdir(parents=True, exist_ok=True)
                    
                    # Copy file
                    shutil.copy2(file_path, target_file)
                    
                    # Verify with hash
                    source_hash = self.calculate_hash(file_path)
                    target_hash = self.calculate_hash(target_file)
                    
                    if source_hash == target_hash:
                        preserved_count += 1
                        total_size += file_path.stat().st_size
                        status = "✅"
                    else:
                        status = "❌ Hash mismatch"
                    
                    # Update progress
                    progress = (i + 1) / len(files)
                    self.root.after(0, self.update_preservation_progress, progress, f"Preserving {i+1}/{len(files)}")
                    self.root.after(0, self.log_preservation_status, f"{status} {rel_path}")
                    
                except Exception as e:
                    self.root.after(0, self.log_preservation_status, f"❌ Failed: {file_path.name} - {e}")
            
            # Complete
            result = {
                "success": True,
                "preserved_files": preserved_count,
                "total_files": len(files),
                "total_size_mb": round(total_size / (1024 * 1024), 2)
            }
            
            self.root.after(0, self.preservation_complete, result)
            
        except Exception as e:
            self.root.after(0, self.preservation_error, str(e))
    
    def _run_complete_analysis(self):
        """Run complete analysis in background thread"""
        try:
            self.root.after(0, self.log_analysis_status, "🚀 Starting LCAS v4.0 complete analysis...")
            
            # Step 1: File Preservation
            self.root.after(0, self.log_analysis_status, "📦 Step 1: File preservation...")
            source_path = Path(self.source_dir_entry.get())
            target_path = Path(self.target_dir_entry.get())
            
            self.create_folder_structure(target_path)
            
            # Get files
            files = list(source_path.rglob("*"))
            files = [f for f in files if f.is_file()][:50]  # Limit for demo
            
            self.root.after(0, self.log_analysis_status, f"📋 Found {len(files)} files to analyze...")
            
            # Step 2: Enhanced Analysis
            analyzed_count = 0
            ai_analyzed_count = 0
            
            for i, file_path in enumerate(files):
                if not self.is_processing:
                    break
                
                try:
                    # Simulate enhanced analysis
                    self.root.after(0, self.log_analysis_status, f"🔍 Analyzing: {file_path.name}")
                    
                    # Calculate hashes
                    file_hash = self.calculate_hash(file_path)
                    
                    # Simulate AI analysis
                    if self.ai_enabled_checkbox.get() and file_path.suffix.lower() in ['.pdf', '.docx', '.txt']:
                        ai_analyzed_count += 1
                        self.root.after(0, self.log_analysis_status, f"🤖 AI analysis: {file_path.name}")
                        time.sleep(0.1)  # Simulate AI processing time
                    
                    analyzed_count += 1
                    
                    # Update progress
                    progress = (i + 1) / len(files)
                    self.root.after(0, self.update_analysis_progress, progress, analyzed_count, ai_analyzed_count)
                    
                except Exception as e:
                    self.root.after(0, self.log_analysis_status, f"❌ Failed: {file_path.name} - {e}")
            
            # Step 3: Semantic Clustering
            if self.semantic_clustering_checkbox.get():
                self.root.after(0, self.log_analysis_status, "🔗 Performing semantic clustering...")
                time.sleep(1)  # Simulate clustering
                cluster_count = min(5, analyzed_count // 3)
                self.root.after(0, self.update_clusters_count, cluster_count)
            
            # Complete
            result = {
                "success": True,
                "analyzed_files": analyzed_count,
                "ai_analyzed": ai_analyzed_count,
                "clusters": cluster_count if self.semantic_clustering_checkbox.get() else 0
            }
            
            self.root.after(0, self.analysis_complete, result)
            
        except Exception as e:
            self.root.after(0, self.analysis_error, str(e))
    
    def _run_quick_analysis(self):
        """Run quick analysis in background thread"""
        try:
            self.root.after(0, self.log_analysis_status, "⚡ Starting quick analysis...")
            
            source_path = Path(self.source_dir_entry.get())
            files = list(source_path.rglob("*"))
            files = [f for f in files if f.is_file()][:10]  # Only first 10 files
            
            analyzed_count = 0
            
            for i, file_path in enumerate(files):
                if not self.is_processing:
                    break
                
                # Simulate analysis
                self.root.after(0, self.log_analysis_status, f"⚡ Quick analysis: {file_path.name}")
                time.sleep(0.2)  # Simulate processing
                
                analyzed_count += 1
                progress = (i + 1) / len(files)
                self.root.after(0, self.update_analysis_progress, progress, analyzed_count, 0)
            
            result = {
                "success": True,
                "analyzed_files": analyzed_count,
                "ai_analyzed": 0,
                "clusters": 0
            }
            
            self.root.after(0, self.analysis_complete, result)
            
        except Exception as e:
            self.root.after(0, self.analysis_error, str(e))
    
    # Utility Methods
    def calculate_hash(self, file_path: Path) -> str:
        """Calculate SHA-256 hash of a file"""
        try:
            hash_sha256 = hashlib.sha256()
            with open(file_path, "rb") as f:
                for chunk in iter(lambda: f.read(4096), b""):
                    hash_sha256.update(chunk)
            return hash_sha256.hexdigest()
        except:
            return ""
    
    def create_folder_structure(self, target_path: Path):
        """Create the LCAS v4.0 folder structure"""
        folders = [
            "00_AUDIT_TRAIL",
            "00_PRESERVED_ORIGINALS",
            "01_CASE_SUMMARIES_AND_RELATED_DOCS",
            "01_CASE_SUMMARIES_AND_RELATED_DOCS/AUTHORITIES",
            "01_CASE_SUMMARIES_AND_RELATED_DOCS/DETAILED_ANALYSIS_OF_ARGUMENTS",
            "01_CASE_SUMMARIES_AND_RELATED_DOCS/STATUTES",
            "02_CONSTITUTIONAL_VIOLATIONS",
            "02_CONSTITUTIONAL_VIOLATIONS/PEREMPTORY_CHALLENGE",
            "03_ELECTRONIC_ABUSE",
            "04_FRAUD_ON_THE_COURT",
            "04_FRAUD_ON_THE_COURT/ATTORNEY_MISCONDUCT_MARK",
            "04_FRAUD_ON_THE_COURT/CURATED_TEXT_RECORD",
            "04_FRAUD_ON_THE_COURT/EVIDENCE_MANIPULATION",
            "04_FRAUD_ON_THE_COURT/EVIDENCE_OF_SOBRIETY",
            "04_FRAUD_ON_THE_COURT/EX_PARTE_COMMUNICATIONS",
            "04_FRAUD_ON_THE_COURT/JUDICIAL_MISCONDUCT",
            "04_FRAUD_ON_THE_COURT/NULL_AGREEMENT",
            "04_FRAUD_ON_THE_COURT/PHYSICAL_ASSAULTS_AND_COERCIVE_CONTROL",
            "05_NON_DISCLOSURE_FC2107_FC2122",
            "06_PD065288_COURT_RECORD_DOCS",
            "07_POST_TRIAL_ABUSE",
            "08_TEXT_MESSAGES",
            "08_TEXT_MESSAGES/SHANE_TO_FRIENDS",
            "08_TEXT_MESSAGES/SHANE_TO_KATHLEEN_MCCABE",
            "08_TEXT_MESSAGES/SHANE_TO_LISA",
            "08_TEXT_MESSAGES/SHANE_TO_MARK_ZUCKER",
            "08_TEXT_MESSAGES/SHANE_TO_RHONDA_ZUCKER",
            "09_FOR_HUMAN_REVIEW",
            "10_VISUALIZATIONS_AND_REPORTS"
        ]
        
        for folder in folders:
            folder_path = target_path / folder
            folder_path.mkdir(parents=True, exist_ok=True)
    
    # UI Update Methods
    def _set_processing_state(self, processing: bool, process_type: str = ""):
        """Update UI for processing state"""
        self.is_processing = processing
        
        if processing:
            # Disable buttons
            self.start_preservation_button.configure(state="disabled")
            self.start_analysis_button.configure(state="disabled")
            self.quick_analysis_button.configure(state="disabled")
            self.stop_preservation_button.configure(state="normal")
            self.stop_analysis_button.configure(state="normal")
            
            # Update status
            self.update_status(f"Processing: {process_type}")
            
        else:
            # Enable buttons
            self.start_preservation_button.configure(state="normal")
            self.start_analysis_button.configure(state="normal")
            self.quick_analysis_button.configure(state="normal")
            self.stop_preservation_button.configure(state="disabled")
            self.stop_analysis_button.configure(state="disabled")
            
            # Update status
            self.update_status("Ready")
    
    def update_preservation_progress(self, progress: float, message: str):
        """Update preservation progress"""
        self.preservation_progress_bar.set(progress)
        self.preservation_progress_label.configure(text=message)
    
    def update_analysis_progress(self, progress: float, analyzed: int, ai_analyzed: int):
        """Update analysis progress"""
        self.analysis_progress_bar.set(progress)
        self.analysis_progress_label.configure(text=f"Analysis progress: {progress*100:.1f}%")
        self.files_analyzed_label.configure(text=f"📁 Files Analyzed: {analyzed}")
        self.ai_analyzed_label.configure(text=f"🤖 AI Enhanced: {ai_analyzed}")
    
    def update_clusters_count(self, cluster_count: int):
        """Update clusters count"""
        self.clusters_label.configure(text=f"🔗 Clusters: {cluster_count}")
    
    def log_preservation_status(self, message: str):
        """Log preservation status message"""
        timestamp = datetime.now().strftime("%H:%M:%S")
        log_message = f"[{timestamp}] {message}\n"
        self.preservation_status_feed.insert("end", log_message)
        self.preservation_status_feed.see("end")
    
    def log_analysis_status(self, message: str):
        """Log analysis status message"""
        timestamp = datetime.now().strftime("%H:%M:%S")
        log_message = f"[{timestamp}] {message}\n"
        self.analysis_status_feed.insert("end", log_message)
        self.analysis_status_feed.see("end")
    
    def preservation_complete(self, result: dict):
        """Handle preservation completion"""
        self._set_processing_state(False)
        
        self.preservation_progress_bar.set(1.0)
        self.preservation_progress_label.configure(text="File preservation completed!")
        
        if result["success"]:
            self.preservation_results_label.configure(
                text=f"✅ Successfully preserved {result['preserved_files']}/{result['total_files']} files "
                     f"({result['total_size_mb']} MB)",
                text_color="green"
            )
            
            messagebox.showinfo(
                "Preservation Complete",
                f"File preservation completed successfully!\n\n"
                f"Files preserved: {result['preserved_files']}\n"
                f"Total size: {result['total_size_mb']} MB"
            )
        else:
            self.preservation_results_label.configure(
                text="⚠️ Preservation completed with some issues",
                text_color="orange"
            )
    
    def preservation_error(self, error_message: str):
        """Handle preservation error"""
        self._set_processing_state(False)
        
        self.preservation_progress_label.configure(text="File preservation failed!")
        self.preservation_results_label.configure(
            text=f"❌ Preservation failed: {error_message}",
            text_color="red"
        )
        
        messagebox.showerror("Preservation Error", f"File preservation failed:\n\n{error_message}")
    
    def analysis_complete(self, result: dict):
        """Handle analysis completion"""
        self._set_processing_state(False)
        
        self.analysis_progress_bar.set(1.0)
        self.analysis_progress_label.configure(text="Analysis completed successfully!")
        
        if result["success"]:
            # Update results summary
            summary_text = f"""LCAS v4.0 Analysis Complete!

📊 Summary:
• Files Analyzed: {result['analyzed_files']}
• AI Enhanced Files: {result['ai_analyzed']}
• Semantic Clusters: {result['clusters']}

🎉 Analysis completed successfully!
Check the Results & Reports tab for detailed findings.
"""
            
            self.results_summary_text.delete("1.0", "end")
            self.results_summary_text.insert("1.0", summary_text)
            
            messagebox.showinfo(
                "Analysis Complete",
                f"LCAS v4.0 analysis completed successfully!\n\n"
                f"Files analyzed: {result['analyzed_files']}\n"
                f"AI enhanced: {result['ai_analyzed']}\n"
                f"Clusters created: {result['clusters']}\n\n"
                f"Check the Results & Reports tab for detailed findings."
            )
        else:
            messagebox.showerror("Analysis Error", f"Analysis failed: {result.get('error')}")
    
    def analysis_error(self, error_message: str):
        """Handle analysis error"""
        self._set_processing_state(False)
        
        self.analysis_progress_label.configure(text="Analysis failed!")
        messagebox.showerror("Analysis Error", f"Analysis failed:\n\n{error_message}")
    
    # Results Methods
    def view_detailed_results(self):
        """Open detailed results window"""
        messagebox.showinfo("Detailed Results", "Detailed results viewer coming soon!\n\nFor now, check the target directory for generated reports.")
    
    def open_reports_folder(self):
        """Open the reports folder in file explorer"""
        target_path = Path(self.target_dir_entry.get())
        reports_path = target_path / "10_VISUALIZATIONS_AND_REPORTS"
        
        if reports_path.exists():
            import subprocess
            import sys
            
            try:
                if sys.platform == "win32":
                    subprocess.run(["explorer", str(reports_path)])
                elif sys.platform == "darwin":  # macOS
                    subprocess.run(["open", str(reports_path)])
                else:  # Linux
                    subprocess.run(["xdg-open", str(reports_path)])
            except Exception as e:
                messagebox.showerror("Error", f"Failed to open folder: {e}")
        else:
            messagebox.showinfo("Folder Not Found", "Reports folder not found. Run analysis first.")
    
    def update_status(self, message: str):
        """Update status bar message"""
        timestamp = datetime.now().strftime("%H:%M:%S")
        self.status_label.configure(text=f"[{timestamp}] {message}")
    
    def run(self):
        """Run the GUI application"""
        self.root.mainloop()

def main():
    """Main application entry point"""
    try:
        app = LCASMainGUI()
        app.run()
        
    except Exception as e:
        print(f"Fatal error starting LCAS GUI: {e}")
        messagebox.showerror("Startup Error", f"Failed to start LCAS GUI:\n\n{e}")

if __name__ == "__main__":
    main()<|MERGE_RESOLUTION|>--- conflicted
+++ resolved
@@ -72,7 +72,7 @@
 
 # Processing Methods
 def start_preservation(self):
-<<<<<<< HEAD
+        feat/ai-integration-fix
     """Start file preservation process"""
     if self.is_processing:
         messagebox.showwarning("Processing", "A process is already running!")
@@ -92,7 +92,7 @@
         f"To:\n{target_path}\n\n"
         f"Continue?"
     )
-=======
+
         """Start file preservation process"""
         if self.is_processing:
             messagebox.showwarning("Processing", "A process is already running!")
@@ -124,7 +124,7 @@
         
         self._set_processing_state(True, "preservation")
         self.processing_thread.start()
->>>>>>> 3755d44d
+        main
     
     if not response:
         return
