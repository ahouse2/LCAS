--- conflicted
+++ resolved
@@ -72,22 +72,22 @@
 
 # Processing Methods
 def start_preservation(self):
-<<<<<<< HEAD
-=======
-        feat/ai-integration-fix
-
-        feat/ai-integration-fix
-
-        feat/ai-integration-fix
-
-        feat/ai-integration-fix
-
-        feat/ai-integration-fix
-        main
-        main
-        main
-        main
->>>>>>> bf92fab0
+        feat/ai-integration-fix
+
+        feat/ai-integration-fix
+
+        feat/ai-integration-fix
+
+        feat/ai-integration-fix
+
+        feat/ai-integration-fix
+
+        feat/ai-integration-fix
+        main
+        main
+        main
+        main
+        main
     """Start file preservation process"""
     if self.is_processing:
         messagebox.showwarning("Processing", "A process is already running!")
@@ -107,8 +107,8 @@
         f"To:\n{target_path}\n\n"
         f"Continue?"
     )
-<<<<<<< HEAD
-=======
+        feat/ai-integration-fix
+
         feat/ai-integration-fix
 
         feat/ai-integration-fix
@@ -154,7 +154,7 @@
         main
         main
         main
->>>>>>> bf92fab0
+        main
     
     if not response:
         return
